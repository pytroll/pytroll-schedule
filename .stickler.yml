linters:
  flake8:
    python: 3
    config: setup.cfg
    fixer: true
fixers:
  enable: true

files:
    ignore:
        - 'docs/Makefile'
        - 'docs/make.bat'
<<<<<<< HEAD
        
=======
	
>>>>>>> 4fb9ff6a
<|MERGE_RESOLUTION|>--- conflicted
+++ resolved
@@ -10,8 +10,3 @@
     ignore:
         - 'docs/Makefile'
         - 'docs/make.bat'
-<<<<<<< HEAD
-        
-=======
-	
->>>>>>> 4fb9ff6a
