#!/usr/bin/env python
# -*- coding: utf-8 -*-

# Copyright (c) 2018 - 2021 Pytroll-schedule developers

# Author(s):

#   Adam.Dybbroe <adam.dybbroe@smhi.se>

# This program is free software: you can redistribute it and/or modify
# it under the terms of the GNU General Public License as published by
# the Free Software Foundation, either version 3 of the License, or
# (at your option) any later version.

# This program is distributed in the hope that it will be useful,
# but WITHOUT ANY WARRANTY; without even the implied warranty of
# MERCHANTABILITY or FITNESS FOR A PARTICULAR PURPOSE.  See the
# GNU General Public License for more details.

# You should have received a copy of the GNU General Public License
# along with this program.  If not, see <http://www.gnu.org/licenses/>.

"""Test the satellite pass and swath boundary classes."""

from datetime import datetime, timedelta

import numpy as np
import numpy.testing
import pytest
from pyorbital.orbital import Orbital
from pyresample.geometry import AreaDefinition, create_area_def

from trollsched.boundary import SwathBoundary
from trollsched.satpass import Pass

LONS1 = np.array([-122.29913729160562, -131.54385362589042, -155.788034272281,
                  143.1730880418349, 105.69172088208997, 93.03135571771092,
                  87.26010432019743, 83.98598584966442, 81.86683434871546,
                  80.37175346216411, 79.2509798668123, 78.37198926578984,
                  77.65800714027662, 77.06147400915819, 76.55132566889495,
                  76.10637628220547, 75.71164306799828, 75.35619180525052,
                  75.03181505238287, 74.73218847041143, 74.45231256197947,
                  74.18813012461848, 73.9362540393912, 73.69376447765231,
                  73.45804804675883, 73.22665809422263, 72.99717692793544,
                  72.76705638792168, 72.53339841609603, 72.2925978414254,
                  72.03965795937306, 71.76661774368146, 71.45957469190316,
                  57.97687872167697, 45.49802548616658, 34.788857347919546,
                  25.993525469714424, 18.88846123000295, 13.14317179269443,
                  8.450362684274728, -0.27010733525252295, -3.0648326302431794,
                  -5.116189000358824, -6.73429807721795, -8.072680053386163,
                  -9.21696007364773, -10.220171884036919, -11.11762132513045,
                  -11.934120125548072, -12.687881125682765, -13.392781001351315,
                  -14.059756511026736, -14.69771138916782, -15.314133712696703,
                  -15.915536409615735, -16.507788289068856, -17.09637839792269,
                  -17.686643087306685, -18.283978247944123, -18.894056410060063,
                  -19.523069195727878, -20.17801994245519, -20.867100607022966,
                  -21.600204055760642, -22.389653641849733, -23.251288693929943,
                  -24.206153922914886, -25.283264445138713, -26.524411381004743,
                  -27.993172418988525, -29.79361072725673, -32.11515837055801,
                  -35.36860848223405, -35.38196057933595, -35.96564490844792,
                  -37.14469461070555, -39.34032289002443, -43.49756191648018,
                  -52.140150361811244, -73.32968630186114], dtype="float64")

LATS1 = np.array([84.60636067724808, 86.98555849233523, 88.49911967556697,
                  88.90233393880413, 88.23555365613707, 87.41630911481282,
                  86.64939216187459, 85.94959841469182, 85.30839167814023,
                  84.71507625588431, 84.16010931725756, 83.63544438659248,
                  83.13431099825148, 82.65092034888734, 82.18020003036649,
                  81.71757084925224, 81.25875743723827, 80.79962022032255,
                  80.33599602524967, 79.86353436733512, 79.37751495806062,
                  78.87262831355378, 78.3426942980262, 77.78028071690198,
                  77.17616119674511, 76.51850934329316, 75.79164459606967,
                  74.97397797613992, 74.03443588562436, 72.92573674313518,
                  71.57038280824118, 69.82683886377178, 67.40109717220513,
                  67.03242839212335, 65.54326755696877, 63.11784822611803,
                  59.98023069591168, 56.32647323215378, 52.30373268534935,
                  48.01531077177335, 36.33799056582854, 37.200362356448125,
                  37.78169598891329, 38.210308430109684, 38.54535234179983,
                  38.8181101172057, 39.0470359762339, 39.24386487280032,
                  39.41648482997921, 39.57043267820405, 39.70973443234515,
                  39.83740623634436, 39.955767569171485, 40.06664498984812,
                  40.17150923539549, 40.271570238680745, 40.36784473887322,
                  40.46120553672548, 40.55241811035527, 40.64216822927882,
                  40.7310828091462, 40.819745180454284, 40.90870492549053,
                  40.99848114410508, 41.08955592221846, 41.18235086149538,
                  41.27717142920562, 41.37408580927609, 41.472661254399455,
                  41.57136466452366, 41.66608254408796, 41.745942562974314,
                  41.77850750277849, 54.62516158367828, 59.69624962433962,
                  64.7365168572082, 69.72588498397877, 74.61859631181376,
                  79.2863412851444, 83.25136141880888], dtype="float64")

LONS2 = np.array([-174.41109502, 167.84584132, 148.24213696, 130.10334782,
                  115.7074828, 105.07369809, 97.28481583, 91.4618503,
                  86.98024241, 83.4283141, 80.53652225, 78.1253594,
                  76.07228855, 74.29143113, 72.72103408, 71.31559576,
                  70.04080412, 68.87020177, 67.78293355, 66.76218577,
                  65.79407472, 64.86682945, 63.97016605, 63.09478077,
                  62.23190558, 61.37287373, 60.50863405, 59.62912286,
                  58.72232744, 57.77268809, 56.75796498, 55.6419694,
                  54.36007027, 41.41762911, 41.15660793, 40.9331126,
                  40.73252665, 40.54677784, 40.37092304, 40.20150965,
                  40.0358693, 39.87175642, 39.70713409, 39.54002703,
                  39.36840323, 39.1900621, 39.00251256, 38.80282499,
                  38.58743647, 38.35188019, 38.09039231, 37.79531831,
                  37.45618154, 37.05815986, 36.57947382, 35.98665163,
                  35.22533847, 34.20085643, 32.73220377, 30.42514135,
                  26.23397747, 16.29417395, -23.91719576, -102.71481425,
                  -122.5294795, -129.09284487], dtype="float64")

LATS2 = np.array([83.23214786, 84.90973645, 85.62529048, 85.74243351, 85.52147568,
                  85.13874302, 84.69067959, 84.22338069, 83.75720094, 83.30023412,
                  82.85480916, 82.42053485, 81.9957309, 81.57810129, 81.16504231,
                  80.75376801, 80.34133891, 79.92463458, 79.50028749, 79.0645828,
                  78.61332046, 78.14162813, 77.64370408, 77.11245516, 76.5389713,
                  75.91173559, 75.21538754, 74.42869094, 73.52099029, 72.44554294,
                  71.12561977, 69.42093758, 67.03973793, 67.40770791, 69.8341456,
                  71.57844446, 72.93459921, 74.04414258, 74.98457279, 75.80317362,
                  76.53102217, 77.1897121, 77.79492994, 78.3585095, 78.88968633,
                  79.39590402, 79.88335693, 80.35737249, 80.8226939, 81.28370137,
                  81.74459732, 82.20957417, 82.68298027, 83.16949849, 83.67435372,
                  84.20356848, 84.76429067, 85.36521771, 86.01711637, 86.73327122,
                  87.5286869, 88.40887156, 89.21959299, 88.71884272, 87.09172665,
                  84.6670132], dtype="float64")

LONS3 = np.array([-8.66259458, -6.20984986, 15.99813586, 25.41134052, 33.80598414,
                  48.28641356, 49.55596283, 45.21769275, 43.95449327, 30.04053601,
                  22.33028017, 13.90584249, -5.59290326, -7.75625031], dtype="float64")

LATS3 = np.array([66.94713585, 67.07854554, 66.53108388, 65.27837805, 63.50223596,
                  58.33858588, 57.71210872, 55.14964148, 55.72506407, 60.40889798,
                  61.99561474, 63.11425455, 63.67173255, 63.56939058], dtype="float64")

AREA_DEF_EURON1 = AreaDefinition("euron1", "Northern Europe - 1km",
                                 "", {"proj": "stere", "ellps": "WGS84",
                                      "lat_0": 90.0, "lon_0": 0.0, "lat_ts": 60.0},
                                 3072, 3072, (-1000000.0, -4500000.0, 2072000.0, -1428000.0))


def get_n20_orbital():
    """Return the orbital instance for a given set of TLEs for NOAA-20.

    From 16 October 2018.
    """
    tle1 = "1 43013U 17073A   18288.00000000  .00000042  00000-0  20142-4 0  2763"
    tle2 = "2 43013 098.7338 224.5862 0000752 108.7915 035.0971 14.19549169046919"
    return Orbital("NOAA-20", line1=tle1, line2=tle2)


def get_n19_orbital():
    """Return the orbital instance for a given set of TLEs for NOAA-19.

    From 16 October 2018.
    """
    tle1 = "1 33591U 09005A   18288.64852564  .00000055  00000-0  55330-4 0  9992"
    tle2 = "2 33591  99.1559 269.1434 0013899 353.0306   7.0669 14.12312703499172"
    return Orbital("NOAA-19", line1=tle1, line2=tle2)


def get_mb_orbital():
    """Return orbital for a given set of TLEs for MetOp-B.

    From 2021-02-04
    """
    tle1 = "1 38771U 12049A   21034.58230818 -.00000012  00000-0  14602-4 0 9998"
    tle2 = "2 38771  98.6992  96.5537 0002329  71.3979  35.1836 14.21496632434867"
    return Orbital("Metop-B", line1=tle1, line2=tle2)


<<<<<<< HEAD
def get_s3a_orbital():
    """
    From 2022-06-06
    """
    tle1 = "1 41335U 16011A   22157.82164820  .00000041  00000-0  34834-4 0  9994"
    tle2 = "2 41335  98.6228 225.2825 0001265  95.7364 264.3961 14.26738817328255"
    return Orbital("Sentinel-3A", line1=tle1, line2=tle2)

class TestPass(unittest.TestCase):
=======
class TestPass:
    """Tests for the Pass object."""
>>>>>>> 380752d5

    def setup_method(self):
        """Set up."""
        self.n20orb = get_n20_orbital()
        self.n19orb = get_n19_orbital()

    def test_pass_instrument_interface(self):
        """Test the intrument interface."""
        tstart = datetime(2018, 10, 16, 2, 48, 29)
        tend = datetime(2018, 10, 16, 3, 2, 38)

        instruments = set(("viirs", "avhrr", "modis", "mersi", "mersi-2"))
        for instrument in instruments:
            overp = Pass("NOAA-20", tstart, tend, orb=self.n20orb, instrument=instrument)
            assert overp.instrument == instrument

        instruments = set(("viirs", "avhrr", "modis"))
        overp = Pass("NOAA-20", tstart, tend, orb=self.n20orb, instrument=instruments)
        assert overp.instrument == "avhrr"

        instruments = set(("viirs", "modis"))
        overp = Pass("NOAA-20", tstart, tend, orb=self.n20orb, instrument=instruments)
        assert overp.instrument == "viirs"

        instruments = set(("amsu-a", "mhs"))
        with pytest.raises(TypeError):
            Pass("NOAA-20", tstart, tend, orb=self.n20orb, instrument=instruments)


class TestSwathBoundary:
    """Test the swath boundary object."""

    def setup_method(self):
        """Set up."""
        self.n20orb = get_n20_orbital()
        self.n19orb = get_n19_orbital()
        self.mborb = get_mb_orbital()
        self.s3aorb = get_s3a_orbital()
        self.euron1 = AREA_DEF_EURON1
        self.antarctica = create_area_def(
            "antarctic",
            {"ellps": "WGS84", "lat_0": "-90", "lat_ts": "-60",
             "lon_0": "0", "no_defs": "None", "proj": "stere",
             "type": "crs", "units": "m", "x_0": "0", "y_0": "0"},
            width=1000, height=1000,
            area_extent=(-4008875.4031, -4000855.294,
                         4000855.9937, 4008874.7048))
        self.arctica = create_area_def(
            "arctic",
            {"ellps": "WGS84", "lat_0": "90", "lat_ts": "60",
             "lon_0": "0", "no_defs": "None", "proj": "stere",
             "type": "crs", "units": "m", "x_0": "0", "y_0": "0"},
            width=1000, height=1000,
            area_extent=(-4008875.4031, -4000855.294,
                         4000855.9937, 4008874.7048))

    def test_swath_boundary(self):
        """Test generating a swath boundary."""
        tstart = datetime(2018, 10, 16, 2, 48, 29)
        tend = datetime(2018, 10, 16, 3, 2, 38)

        overp = Pass("NOAA-20", tstart, tend, orb=self.n20orb, instrument="viirs")
        overp_boundary = SwathBoundary(overp)

        cont = overp_boundary.contour()

        numpy.testing.assert_array_almost_equal(cont[0], LONS1)
        numpy.testing.assert_array_almost_equal(cont[1], LATS1)

        tstart = datetime(2018, 10, 16, 4, 29, 4)
        tend = datetime(2018, 10, 16, 4, 30, 29, 400000)

        overp = Pass("NOAA-20", tstart, tend, orb=self.n20orb, instrument="viirs")
        overp_boundary = SwathBoundary(overp, frequency=200)

        cont = overp_boundary.contour()

        numpy.testing.assert_array_almost_equal(cont[0], LONS2)
        numpy.testing.assert_array_almost_equal(cont[1], LATS2)

        # NOAA-19 AVHRR:
        tstart = datetime.strptime("20181016 04:00:00", "%Y%m%d %H:%M:%S")
        tend = datetime.strptime("20181016 04:01:00", "%Y%m%d %H:%M:%S")

        overp = Pass("NOAA-19", tstart, tend, orb=self.n19orb, instrument="avhrr")
        overp_boundary = SwathBoundary(overp, frequency=500)

        cont = overp_boundary.contour()

        numpy.testing.assert_array_almost_equal(cont[0], LONS3)
        numpy.testing.assert_array_almost_equal(cont[1], LATS3)

        overp = Pass("NOAA-19", tstart, tend, orb=self.n19orb, instrument="avhrr/3")
        overp_boundary = SwathBoundary(overp, frequency=500)

        cont = overp_boundary.contour()

        numpy.testing.assert_array_almost_equal(cont[0], LONS3)
        numpy.testing.assert_array_almost_equal(cont[1], LATS3)

        overp = Pass("NOAA-19", tstart, tend, orb=self.n19orb, instrument="avhrr-3")
        overp_boundary = SwathBoundary(overp, frequency=500)

        cont = overp_boundary.contour()

        numpy.testing.assert_array_almost_equal(cont[0], LONS3)
        numpy.testing.assert_array_almost_equal(cont[1], LATS3)

    def test_swath_coverage_does_not_cover_data_outside_area(self):
        """Test that swath covergate is 0 when the data is outside the area of interest."""
        # NOAA-19 AVHRR:
        tstart = datetime.strptime("20181016 03:54:13", "%Y%m%d %H:%M:%S")
        tend = datetime.strptime("20181016 03:55:13", "%Y%m%d %H:%M:%S")

        overp = Pass("NOAA-19", tstart, tend, orb=self.n19orb, instrument="avhrr")

        cov = overp.area_coverage(self.euron1)
        assert cov == 0

        overp = Pass("NOAA-19", tstart, tend, orb=self.n19orb, instrument="avhrr", frequency=80)

        cov = overp.area_coverage(self.euron1)
        assert cov == 0

    def test_swath_coverage_over_area(self):
        """Test that swath coverage matches when covering a part of the area of interest."""
        tstart = datetime.strptime("20181016 04:00:00", "%Y%m%d %H:%M:%S")
        tend = datetime.strptime("20181016 04:01:00", "%Y%m%d %H:%M:%S")

        overp = Pass("NOAA-19", tstart, tend, orb=self.n19orb, instrument="avhrr")

        cov = overp.area_coverage(self.euron1)
        assert cov == pytest.approx(0.103526, 1e-5)

        overp = Pass("NOAA-19", tstart, tend, orb=self.n19orb, instrument="avhrr", frequency=100)

        cov = overp.area_coverage(self.euron1)
        assert cov == pytest.approx(0.103526, 1e-5)

        overp = Pass("NOAA-19", tstart, tend, orb=self.n19orb, instrument="avhrr/3", frequency=133)

        cov = overp.area_coverage(self.euron1)
        assert cov == pytest.approx(0.103526, 1e-5)

        overp = Pass("NOAA-19", tstart, tend, orb=self.n19orb, instrument="avhrr", frequency=300)

        cov = overp.area_coverage(self.euron1)
        assert cov == pytest.approx(0.103526, 1e-5)

    def test_swath_coverage_metop(self):
        """Test ascat and avhrr coverages."""
        # ASCAT and AVHRR on Metop-B:
        tstart = datetime.strptime("2019-01-02T10:19:39", "%Y-%m-%dT%H:%M:%S")
        tend = tstart + timedelta(seconds=180)
        tle1 = "1 38771U 12049A   19002.35527803  .00000000  00000+0  21253-4 0 00017"
        tle2 = "2 38771  98.7284  63.8171 0002025  96.0390 346.4075 14.21477776326431"

        mypass = Pass("Metop-B", tstart, tend, instrument="ascat", tle1=tle1, tle2=tle2)
        cov = mypass.area_coverage(self.euron1)
        assert cov == pytest.approx(0.322812, 1e-5)

        mypass = Pass("Metop-B", tstart, tend, instrument="avhrr", tle1=tle1, tle2=tle2)
        cov = mypass.area_coverage(self.euron1)
        assert cov == pytest.approx(0.357324, 1e-5)

    def test_swath_coverage_fy3(self):
        """Test FY3 coverages."""
        tstart = datetime.strptime("2019-01-05T01:01:45", "%Y-%m-%dT%H:%M:%S")
        tend = tstart + timedelta(seconds=60*15.5)

        tle1 = "1 43010U 17072A   18363.54078832 -.00000045  00000-0 -79715-6 0  9999"
        tle2 = "2 43010  98.6971 300.6571 0001567 143.5989 216.5282 14.19710974 58158"

        mypass = Pass("FENGYUN 3D", tstart, tend, instrument="mersi2", tle1=tle1, tle2=tle2, frequency=100)
        cov = mypass.area_coverage(self.euron1)
        assert cov == pytest.approx(0.786836, 1e-5)

        mypass = Pass("FENGYUN 3D", tstart, tend, instrument="mersi-2", tle1=tle1, tle2=tle2, frequency=100)
        cov = mypass.area_coverage(self.euron1)
        assert cov == pytest.approx(0.786836, 1e-5)

        # Sentinel 3A slstr
        tstart = datetime(2022, 6, 6, 19, 58, 0)
        tend = tstart + timedelta(seconds=60)

        tle1 = "1 41335U 16011A   22156.83983125  .00000043  00000-0  35700-4 0  9996"
        tle2 = "2 41335  98.6228 224.3150 0001264  95.7697 264.3627 14.26738650328113"
        mypass = Pass('SENTINEL 3A', tstart, tend, instrument='slstr', tle1=tle1, tle2=tle2)
        cov = mypass.area_coverage(self.euron1)
        self.assertAlmostEqual(cov, 0.05305641490480109, 6)

    def test_arctic_is_not_antarctic(self):
        """Test that artic and antarctic are not mixed up."""
        tstart = datetime(2021, 2, 3, 16, 28, 3)
        tend = datetime(2021, 2, 3, 16, 31, 3)

        overp = Pass("Metop-B", tstart, tend, orb=self.mborb, instrument="avhrr")

        cov_south = overp.area_coverage(self.antarctica)
        cov_north = overp.area_coverage(self.arctica)

        assert cov_north == 0
        assert cov_south != 0


class TestPassList:
    """Tests for the pass list."""

    def test_meos_pass_list(self):
        """Test generating a meos pass list."""
        orig = ("  1 20190105 FENGYUN 3D  5907 52.943  01:01:45 n/a   01:17:15 15:30  18.6 107.4 -- "
                "Undefined(Scheduling not done 1546650105 ) a3d0df0cd289244e2f39f613f229a5cc D")

        tstart = datetime.strptime("2019-01-05T01:01:45", "%Y-%m-%dT%H:%M:%S")
        tend = tstart + timedelta(seconds=60 * 15.5)

        tle1 = "1 43010U 17072A   18363.54078832 -.00000045  00000-0 -79715-6 0  9999"
        tle2 = "2 43010  98.6971 300.6571 0001567 143.5989 216.5282 14.19710974 58158"

        mypass = Pass("FENGYUN 3D", tstart, tend, instrument="mersi2", tle1=tle1, tle2=tle2)
        coords = (10.72, 59.942, 0.1)
        meos_format_str = mypass.print_meos(coords, line_no=1)
        assert meos_format_str == orig

        mypass = Pass("FENGYUN 3D", tstart, tend, instrument="mersi-2", tle1=tle1, tle2=tle2)
        coords = (10.72, 59.942, 0.1)
        meos_format_str = mypass.print_meos(coords, line_no=1)
        assert meos_format_str == orig

    def test_generate_metno_xml(self):
        """Test generating a metno xml."""
        import xml.etree.ElementTree as ET  # noqa because defusedxml has no Element, see defusedxml#48
        root = ET.Element("acquisition-schedule")

        orig = ('<acquisition-schedule><pass satellite="FENGYUN 3D" aos="20190105010145" los="20190105011715" '
                'orbit="5907" max-elevation="52.943" asimuth-at-max-elevation="107.385" asimuth-at-aos="18.555" '
                'pass-direction="D" satellite-lon-at-aos="76.204" satellite-lat-at-aos="80.739" '
                'tle-epoch="20181229125844.110848" /></acquisition-schedule>')

        tstart = datetime.strptime("2019-01-05T01:01:45", "%Y-%m-%dT%H:%M:%S")
        tend = tstart + timedelta(seconds=60 * 15.5)

        tle1 = "1 43010U 17072A   18363.54078832 -.00000045  00000-0 -79715-6 0  9999"
        tle2 = "2 43010  98.6971 300.6571 0001567 143.5989 216.5282 14.19710974 58158"

        mypass = Pass("FENGYUN 3D", tstart, tend, instrument="mersi2", tle1=tle1, tle2=tle2)

        coords = (10.72, 59.942, 0.1)
        mypass.generate_metno_xml(coords, root)

        # Dictionaries don't have guaranteed ordering in Python 3.7, so convert the strings to sets and compare them
        res = set(ET.tostring(root).decode("utf-8").split())
        assert res == set(orig.split())

    def tearDown(self):
        """Clean up."""
        pass<|MERGE_RESOLUTION|>--- conflicted
+++ resolved
@@ -166,7 +166,6 @@
     return Orbital("Metop-B", line1=tle1, line2=tle2)
 
 
-<<<<<<< HEAD
 def get_s3a_orbital():
     """
     From 2022-06-06
@@ -175,11 +174,9 @@
     tle2 = "2 41335  98.6228 225.2825 0001265  95.7364 264.3961 14.26738817328255"
     return Orbital("Sentinel-3A", line1=tle1, line2=tle2)
 
-class TestPass(unittest.TestCase):
-=======
+
 class TestPass:
     """Tests for the Pass object."""
->>>>>>> 380752d5
 
     def setup_method(self):
         """Set up."""
