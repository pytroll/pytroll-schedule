#!/usr/bin/env python
# -*- coding: utf-8 -*-

# Copyright (c) 2013 - 2019 PyTroll

# Author(s):

#   Martin Raspaud <martin.raspaud@smhi.se>
#   Alexander Maul <alexander.maul@dwd.de>

# This program is free software: you can redistribute it and/or modify
# it under the terms of the GNU General Public License as published by
# the Free Software Foundation, either version 3 of the License, or
# (at your option) any later version.

# This program is distributed in the hope that it will be useful,
# but WITHOUT ANY WARRANTY; without even the implied warranty of
# MERCHANTABILITY or FITNESS FOR A PARTICULAR PURPOSE.  See the
# GNU General Public License for more details.

# You should have received a copy of the GNU General Public License
# along with this program.  If not, see <http://www.gnu.org/licenses/>.

"""Scheduling
"""
import logging
import logging.handlers
import os
try:
    from urllib.parse import urlparse
except ImportError:
    from urlparse import urlparse

from datetime import datetime, timedelta
from pprint import pformat

import numpy as np
from pyorbital import astronomy
from pyresample import utils as resample_utils
from trollsched import utils
from trollsched.spherical import get_twilight_poly
from trollsched.graph import Graph
from trollsched.satpass import get_next_passes, SimplePass
from pyresample.boundary import AreaDefBoundary
from trollsched.combine import get_combined_sched


logger = logging.getLogger(__name__)

# name/id for centre/org creating schedules
CENTER_ID = "SMHI"


class Station(object):

    """docstring for Station."""

    def __init__(self, station_id, name, longitude, latitude, altitude, area, satellites, area_file=None, min_pass=None, local_horizon=0):
        super(Station, self).__init__()
        self.id = station_id
        self.name = name
        self.longitude = longitude
        self.latitude = latitude
        self.altitude = altitude
        self.area = area
        self.satellites = satellites

        if area_file is not None:
            try:
                self.area = resample_utils.parse_area_file(area_file, area)[0]
            except TypeError:
                pass
        self.min_pass = min_pass
        self.local_horizon = local_horizon

    @property
    def coords(self):
        return self.longitude, self.latitude, self.altitude

    def single_station(self, sched, start_time, tle_file):
        """Calculate passes, graph, and schedule for one station."""

        logger.debug("station: %s coords: %s area: %s scores: %s",
                     self.id, self.coords, self.area.area_id, self.satellites)

        opts = sched.opts
        pattern = sched.patterns
        pattern_args = {
            "station": self.id,
            "output_dir": opts.output_dir,
            "date": start_time.strftime("%Y%m%d"),
            "time": start_time.strftime("%H%M%S")
        }
        if opts.xml:
            pattern_args['mode'] = "request"
        elif opts.report:
            pattern_args['mode'] = "report"

        logger.info("Computing next satellite passes")
        allpasses = get_next_passes(self.satellites, start_time,
                                    sched.forward,
                                    self.coords, tle_file,
                                    aqua_terra_dumps=(sched.dump_url or True
                                                      if opts.no_aqua_terra_dump
                                                      else None),
                                    min_pass=self.min_pass,
                                    local_horizon=self.local_horizon
                                    )
        logger.info("Computation of next overpasses done")

        logger.debug(str(sorted(allpasses, key=lambda x: x.risetime)))

        area_boundary = AreaDefBoundary(self.area, frequency=500)
        self.area.poly = area_boundary.contour_poly

        if opts.plot:
            logger.info("Saving plots to %s", build_filename(
                "dir_plots", pattern, pattern_args))
            from threading import Thread
            image_saver = Thread(
                target=save_passes,
                args=(allpasses,
                      self.area.poly,
                      build_filename(
                          "dir_plots", pattern, pattern_args),
                      sched.plot_parameters,
                      sched.plot_title
                      )
            )
            image_saver.start()

        if opts.avoid is not None:
            avoid_list = get_passes_from_xml_file(opts.avoid)
        else:
            avoid_list = None

        logger.info("computing best schedule for area %s" % self.area.area_id)
        schedule, (graph, labels) = get_best_sched(allpasses,
                                                   self.area,
                                                   timedelta(seconds=opts.delay),
                                                   avoid_list)

        logger.debug(pformat(schedule))
        for opass in schedule:
            opass.rec = True
        logger.info("generating file")

        if opts.scisys:
            generate_sch_file(build_filename("file_sci", pattern,
                                             pattern_args), allpasses, self.coords)

        if opts.meos:
            generate_meos_file(build_filename("file_meos", pattern, pattern_args), allpasses, self.coords, start_time + timedelta(hours=sched.start), True) #Ie report mode

        if opts.plot:
            logger.info("Waiting for images to be saved...")
            image_saver.join()
            logger.info("Done!")

        if opts.metno_xml:
            generate_metno_xml_file(build_filename("file_metno_xml", pattern, pattern_args), allpasses, self.coords, start_time + timedelta(hours=sched.start), start_time + timedelta(hours=sched.forward), self.id, sched.center_id, True)

        if opts.xml or opts.report:
            url = urlparse(opts.output_url or opts.output_dir)
            if url.scheme not in ["file", ""]:
                directory = "/tmp"
            else:
                directory = url.path
            if opts.xml or opts.report:
                """Allways create xml-file in request-mode"""
                pattern_args['mode'] = "request"
                xmlfile = generate_xml_file(allpasses,
                                            start_time + timedelta(hours=sched.start),
                                            start_time + timedelta(hours=sched.forward),
                                            build_filename(
                                                "file_xml", pattern, pattern_args),
                                            self.id,
                                            sched.center_id,
                                            False
                                            )
                logger.info("Generated " + str(xmlfile))
                send_file(url, xmlfile)
            if opts.report:
                """'If report-mode was set"""
                pattern_args['mode'] = "report"
                xmlfile = generate_xml_file(allpasses,
                                            start_time + timedelta(hours=sched.start),
                                            start_time + timedelta(hours=sched.forward),
                                            build_filename(
                                                "file_xml", pattern, pattern_args),
                                            self.id,
                                            sched.center_id,
                                            True
                                            )
                logger.info("Generated " + str(xmlfile))

        if opts.graph or opts.comb:
            graph.save(build_filename("file_graph", pattern, pattern_args))
            graph.export(
                labels=[str(label) for label in labels],
                filename=build_filename("file_graph", pattern, pattern_args) + ".gv"
            )
        if opts.comb:
            import pickle
            ph = open(os.path.join(build_filename("dir_output", pattern,
                                                  pattern_args), "allpasses.%s.pkl" % self.id), "wb")
            pickle.dump(allpasses, ph)
            ph.close()
            
        return graph, allpasses


class SatScore(object):

    """docstring for SatScore."""

    def __init__(self, day, night):
        super(SatScore, self).__init__()
        self.day = day
        self.night = night


class Satellite(object):

    """docstring for Satellite."""

    def __init__(self, name, day, night,
                 schedule_name=None, international_designator=None):
        super(Satellite, self).__init__()
        self.name = name
        self.international_designator = international_designator
        self.score = SatScore(day, night)
        self.schedule_name = schedule_name or name


class Scheduler(object):

    """docstring for Scheduler."""

    def __init__(self, stations, min_pass, forward, start, dump_url, patterns, center_id, plot_parameters, plot_title):
        super(Scheduler, self).__init__()
        self.stations = stations
        self.min_pass = min_pass
        self.forward = forward
        self.start = start
        self.dump_url = dump_url
        self.patterns = patterns
        self.center_id = center_id
        self.plot_parameters = plot_parameters
        self.plot_title = plot_title
        self.opts = None


def conflicting_passes(allpasses, delay=timedelta(seconds=0)):
    """Get the passes in groups of conflicting passes.
    """

    passes = sorted(allpasses, key=lambda x: x.risetime)

    overpass = passes[0]
    last_time = overpass.falltime
    group = [overpass]
    groups = []
    for overpass in passes[1:]:
        if overpass.risetime - delay < last_time:
            group.append(overpass)
            if last_time < overpass.falltime:
                last_time = overpass.falltime

        else:
            groups.append(group)
            group = [overpass]
            last_time = overpass.falltime

    groups.append(group)
    return groups


def get_non_conflicting_groups(passes, delay=timedelta(seconds=0)):
    """Get the different non-conflicting solutions in a group of conflicting
    passes.
    """
    # Uses graphs and maximal clique finding with the Bron-Kerbosch algorithm.

    order = len(passes)

    if order == 1:
        return [passes]

    graph = Graph(order)

    for i, overpass in enumerate(sorted(passes, key=lambda x: x.risetime)):
        for j in range(i + 1, order):
            if not overpass.overlaps(passes[j], delay):
                graph.add_edge(i, j)

    groups = []
    for res in graph.bron_kerbosch(set(), set(graph.vertices), set()):
        grp = []
        for vertex in res:
            grp.append(passes[vertex])
        groups.append(sorted(grp))

    return groups


def fermia(t):
    a = 0.25
    b = a / 4
    k = b * np.log(1 / 3.0) + a
    sh = k - 0.25
    return 0.5 / (np.exp(((t + sh) - a) / b) + 1) + 0.5


def fermib(t):
    a = 0.25
    b = a / 4
    return 1 / (np.exp((t - a) / b) + 1)


combination = {}


def combine(p1, p2, area_of_interest):
    """Combine passes together.
    """

    try:
        return combination[p1, p2]
    except KeyError:
        pass

    area = area_of_interest.poly.area()

    def pscore(poly, coeff=1):
        if poly is None:
            return 0
        else:
            return poly.area() * coeff

    twi1 = get_twilight_poly(p1.uptime)
    twi2 = get_twilight_poly(p2.uptime)

    ip1, sip1 = p1.score.get(area_of_interest, (None, None))
    if sip1 is None:
        ip1 = p1.boundary.contour_poly.intersection(area_of_interest.poly)
        # FIXME: ip1 or ip2 could be None if the pass is entirely inside the
        # area (or vice versa)
        if ip1 is None:
            return 0

        ip1d = ip1.intersection(twi1)
        if ip1d is None:
            lon, lat = np.rad2deg(ip1.vertices[0, :])
            theta = astronomy.cos_zen(p1.uptime,
                                      lon, lat)
            if np.sign(theta) > 0:
                ip1d = ip1
                ip1n = None
            else:
                ip1n = ip1
        else:
            twi1.invert()
            ip1n = ip1.intersection(twi1)
            twi1.invert()

        ns1 = pscore(ip1n, p1.satellite.score.night / area)
        ds1 = pscore(ip1d, p1.satellite.score.day / area)
        sip1 = ns1 + ds1
        p1.score[area_of_interest] = (ip1, sip1)

    ip2, sip2 = p2.score.get(area_of_interest, (None, None))
    if sip2 is None:
        ip2 = p2.boundary.contour_poly.intersection(area_of_interest.poly)
        if ip2 is None:
            return 0

        ip2d = ip2.intersection(twi2)
        if ip2d is None:
            lon, lat = np.rad2deg(ip2.vertices[0, :])
            theta = astronomy.cos_zen(p2.uptime,
                                      lon, lat)
            if np.sign(theta) > 0:
                ip2d = ip2
                ip2n = None
            else:
                ip2n = ip2
        else:
            twi2.invert()
            ip2n = ip2.intersection(twi2)
            twi2.invert()

        ns2 = pscore(ip2n, p2.satellite.score.night / area)
        ds2 = pscore(ip2d, p2.satellite.score.day / area)
        sip2 = ns2 + ds2
        p2.score[area_of_interest] = (ip2, sip2)

    ip1p2 = ip1.intersection(ip2)

    if ip1p2 is None:
        sip1p2 = 0
    else:
        ip1p2da = ip1p2.intersection(twi1)
        twi1.invert()
        ip1p2na = ip1p2.intersection(twi1)
        twi1.invert()

        ip1p2db = ip1p2.intersection(twi2)
        twi2.invert()
        ip1p2nb = ip1p2.intersection(twi2)
        twi2.invert()

        ns12a = pscore(ip1p2na, p1.satellite.score.night / area)
        ds12a = pscore(ip1p2da, p1.satellite.score.day / area)
        ns12b = pscore(ip1p2nb, p2.satellite.score.night / area)
        ds12b = pscore(ip1p2db, p2.satellite.score.day / area)

        sip1p2a = ns12a + ds12a
        sip1p2b = ns12b + ds12b
        sip1p2 = (sip1p2a + sip1p2b) / 2.0

    if p2 > p1:
        tdiff = (p2.uptime - p1.uptime).seconds / 3600.
    else:
        tdiff = (p1.uptime - p2.uptime).seconds / 3600.

    res = fermia(tdiff) * (sip1 + sip2) - fermib(tdiff) * sip1p2
    combination[p1, p2] = res

    return res


def get_best_sched(overpasses, area_of_interest, delay, avoid_list=None):
    """Get the best schedule based on *area_of_interest*.
    """
    avoid_list = avoid_list or []
    passes = sorted(overpasses, key=lambda x: x.risetime)
    grs = conflicting_passes(passes, delay)
    logger.debug("conflicting %s", str(grs))
    ncgrs = [get_non_conflicting_groups(gr, delay) for gr in grs]
    logger.debug("non conflicting %s", str(ncgrs))
    n_vertices = len(passes)

    graph = Graph(n_vertices=n_vertices + 2)

    def add_arc(graph, p1, p2, hook=None):
        logger.debug("Adding arc between " + str(p1) +
                     " and " + str(p2) + "...")
        if p1 in avoid_list or p2 in avoid_list:
            w = 0
            logger.debug("...0 because in the avoid_list!")
        else:
            w = combine(p1, p2, area_of_interest)
        logger.debug("...with weight " + str(w))

#         with open("/tmp/schedule.gv", "a") as fp_:
#             fp_.write('        "' + str(p1) + '" -> "' + str(p2) +
#                       '" [ label = "' + str(w) + '" ];\n')

        graph.add_arc(passes.index(p1) + 1,
                      passes.index(p2) + 1, w)
        if hook is not None:
            hook()

    prev = set()
    for ncgr in ncgrs:
        for pr in prev:
            foll = set(gr[0] for gr in ncgr)
            for f in foll:
                add_arc(graph, pr, f)

        prev = set(sorted(gr, key=lambda x: x.falltime)[-1] for gr in ncgr)
        for gr in ncgr:
            if len(gr) > 1:
                for p1, p2 in zip(gr[:-1], gr[1:]):
                    add_arc(graph, p1, p2)

    for pr in prev:
        graph.add_arc(passes.index(pr) + 1, n_vertices + 1)
    for first in ncgrs[0][0]:
        graph.add_arc(0, passes.index(first) + 1)

    dist, path = graph.dag_longest_path(0, n_vertices + 1)

    del dist
    return [passes[idx - 1] for idx in path[1:-1]], (graph, passes)


def argmax(iterable):
    return max((x, i) for i, x in enumerate(iterable))[1]


def get_max(groups, fun):
    """Get the best group of *groups* using the score function *fun*
    """
    scores = []
    for grp in groups:
        scores.append(sum([fun(p) for p in grp]))
    return groups[argmax(scores)]


def generate_metno_xml_file(output_file, allpasses, coords, start, end, station_name, center_id, report_mode=False):
    import xml.etree.ElementTree as ET

    reqtime = datetime.utcnow()

    with open(output_file, "w") as out:
        out.write("<?xml version='1.0' encoding='utf-8'?>")

        root = ET.Element("acquisition-schedule")
        props = ET.SubElement(root, "properties")
        proj = ET.SubElement(props, "project")
        proj.text = "Pytroll"
        typep = ET.SubElement(props, "type")
        if report_mode:
            typep.text = "report"
        else:
            typep.text = "request"
        station = ET.SubElement(props, "station")
        station.text = station_name
        file_start = ET.SubElement(props, "file-start")
        file_start.text = start.strftime("%Y-%m-%dT%H:%M:%S")
        file_end = ET.SubElement(props, "file-end")
        file_end.text = end.strftime("%Y-%m-%dT%H:%M:%S")
        reqby = ET.SubElement(props, "requested-by")
        reqby.text = center_id
        reqon = ET.SubElement(props, "requested-on")
        reqon.text = reqtime.strftime("%Y-%m-%dT%H:%M:%S")

        for overpass in sorted(allpasses, key=lambda x: x.risetime):
            if ( overpass.rec or report_mode ) and overpass.risetime > start:
                overpass.generate_metno_xml(coords, root)

               
        out.write(ET.tostring(root))
        out.close()
    return output_file

def generate_meos_file(output_file, allpasses, coords, start, report_mode=False):

    with open(output_file, "w") as out:
        out.write(" No. Date    Satellite  Orbit Max EL  AOS      Ovlp  LOS      Durtn  Az(AOS/MAX)\n")
        line_no = 1
        for overpass in sorted(allpasses, key=lambda x: x.risetime):
            if ( overpass.rec or report_mode ) and overpass.risetime > start:
                out.write(overpass.print_meos(coords, line_no) + "\n")
                line_no+=1
        out.close()
    return output_file

def generate_sch_file(output_file, overpasses, coords):

    with open(output_file, "w") as out:
        # create epochs
        out.write("#Orbital elements\n#\n#SCName           Epochtime\n#\n")
        satellites = set()

        for overpass in overpasses:
            epoch = "!{0:<16} {1}".format(overpass.satellite.name.upper(),
                                          overpass.orb.tle.epoch.strftime("%Y%m%d %H%M%S"))
            satellites |= set([epoch])
        sats = "\n".join(satellites) + "\n"
        out.write(sats)
        out.write("#\n#\n#Pass List\n#\n")

        out.write(
            "#SCName          RevNum Risetime        Falltime        Elev Dura ANL   Rec Dir Man Ovl OvlSCName        OvlRev OvlRisetime     OrigRisetime    OrigFalltime    OrigDuration\n#\n")

        for overpass in sorted(overpasses):
            out.write(overpass.print_vcs(coords) + "\n")


def generate_xml_requests(sched, start, end, station_name, center_id, report_mode=False):
    """Create xml requests.
    """
    import xml.etree.ElementTree as ET

    sats = {"noaa 15": "noaa15",
            "noaa 16": "noaa16",
            "noaa 18": "noaa18",
            "noaa 19": "noaa19",
            "metop-a": "metop-a",
            "metop-b": "metop-b",
            "metop-c": "metop-c",
            "terra": "terra",
            "aqua": "aqua",
            "suomi npp": "npp",
            "fengyun 3a": "fengyun-3a",
            "fengyun 3b": "fengyun-3b",
            "fengyun 3c": "fengyun-3c",
    }

    reqtime = datetime.utcnow()
    eum_format = "%Y-%m-%d-%H:%M:%S"

    root = ET.Element("acquisition-schedule")
    props = ET.SubElement(root, "properties")
    proj = ET.SubElement(props, "project")
    proj.text = "Pytroll"
    typep = ET.SubElement(props, "type")
    if report_mode:
        typep.text = "report"
    else:
        typep.text = "request"
    station = ET.SubElement(props, "station")
    station.text = station_name
    file_start = ET.SubElement(props, "file-start")
    file_start.text = start.strftime(eum_format)
    file_end = ET.SubElement(props, "file-end")
    file_end.text = end.strftime(eum_format)
    reqby = ET.SubElement(props, "requested-by")
    reqby.text = center_id
    reqon = ET.SubElement(props, "requested-on")
    reqon.text = reqtime.strftime(eum_format)
    for overpass in sorted(sched):
        if (overpass.rec or report_mode) and overpass.risetime > start:
            ovpass = ET.SubElement(root, "pass")
            sat_name = overpass.satellite.schedule_name or overpass.satellite.name
            ovpass.set("satellite", sat_name)
            ovpass.set("start-time", overpass.risetime.strftime(eum_format))
            ovpass.set("end-time", overpass.falltime.strftime(eum_format))
            if report_mode:
                if overpass.fig is not None:
                    ovpass.set("img", overpass.fig)
                ovpass.set("rec", str(overpass.rec))

    return root, reqtime


def generate_xml_file(sched, start, end, xml_file, station, center_id, report_mode=False):
    """Create an xml request file.
    """
    import xml.etree.ElementTree as ET
    tree, reqtime = generate_xml_requests(sched,
                                          start, end,
                                          station, center_id, report_mode)
    filename = xml_file
    tmp_filename = xml_file + reqtime.strftime("%Y-%m-%d-%H-%M-%S") + ".tmp"
    with open(tmp_filename, "w") as fp_:
        if report_mode:
            fp_.write("<?xml version='1.0' encoding='utf-8'?>"
                      "<?xml-stylesheet type='text/xsl' href='reqreader.xsl'?>")
        fp_.write(str(ET.tostring(tree)))
    os.rename(tmp_filename, filename)
    return filename


def parse_datetime(strtime):
    """Parse the time string *strtime*
    """
    return datetime.strptime(strtime, "%Y%m%d%H%M%S")

<<<<<<< HEAD
def save_passes(allpasses, poly, output_dir, plot_parameters, plot_title):
    for passage in allpasses:
        passage.save_fig(poly, directory=output_dir, plot_parameters=plot_parameters, plot_title=plot_title)
=======

def save_passes(allpasses, poly, output_dir):
    """Save overpass plots to png and store in directory *output_dir*
    """
    from trollsched.drawing import save_fig
    for overpass in allpasses:
        save_fig(overpass, poly=poly, directory=output_dir)
>>>>>>> 9b594a35


def get_passes_from_xml_file(filename):
    """Read passes from aquisition xml file."""
    import xml.etree.ElementTree as ET
    tree = ET.parse(filename)
    root = tree.getroot()
    pass_list = []
    for overpass in root.iter('pass'):
        start_time = datetime.strptime(
            overpass.attrib['start-time'], '%Y-%m-%d-%H:%M:%S')
        end_time = datetime.strptime(
            overpass.attrib['end-time'], '%Y-%m-%d-%H:%M:%S')
        pass_list.append(SimplePass(
            overpass.attrib['satellite'], start_time, end_time))
    return pass_list


def build_filename(pattern_name, pattern_dict, kwargs):
    """Build absolute path from pattern dictionary."""
    for k in pattern_dict.keys():
        for v in pattern_dict.values():
            if "{" + k + "}" in v:
                kwargs[k] = pattern_dict[k].format(**kwargs)

    return pattern_dict[pattern_name].format(**kwargs)


def send_file(url, file):
    pathname, filename = os.path.split(file)
    del pathname
    if url.scheme in ["file", ""]:
        pass
    elif url.scheme == "ftp":
        import ftplib
        session = ftplib.FTP(url.hostname, url.username, url.password)
        with open(file, "rb") as xfile:
            session.storbinary('STOR ' + str(filename), xfile)
        session.quit()
    else:
        logger.error("Cannot save to %s, but file is there:",
                     str(url.scheme), str(file))


def single_station(opts, pattern, station, coords, min_pass, local_horizon, area, scores, start_time, start, forward, tle_file, center_id, plot_parameters):
    """Calculate passes, graph, and schedule for one station."""

    logger.debug("station: %s coords: %s area: %s scores: %s", station, coords, area.area_id, scores)

    pattern_args = {
            "station":station,
            "output_dir":opts.output_dir,
            "date":start_time.strftime("%Y%m%d"),
            "time":start_time.strftime("%H%M%S")
            }
    if opts.xml:
        pattern_args['mode'] = "request"
    elif opts.report:
        pattern_args['mode'] = "report"

    satellites = scores.keys()

    if opts.lon and opts.lat and opts.alt:
        coords = (opts.lon, opts.lat, opts.alt)


    logger.info("Computing next satellite passes")
    allpasses = get_next_passes(satellites, start_time,
                                forward, coords, tle_file, aqua_dumps=opts.no_aqua_dump,
                                min_pass=min_pass,
                                local_horizon=local_horizon )

    logger.info("Computation of next overpasses done")

    logger.debug(str(sorted(allpasses, key=lambda x: x.risetime)))

    area_boundary = AreaDefBoundary(area, frequency=500)
    area.poly = area_boundary.contour_poly

    if opts.plot:
        logger.info("Saving plots to %s", build_filename("dir_plots", pattern, pattern_args))
        from threading import Thread
        image_saver = Thread(
                             target=save_passes,
                             args=(allpasses,
                                   area.poly,
                                   build_filename("dir_plots", pattern, pattern_args),
                                   plot_parameters
                                   )
                             )
        image_saver.start()


    if opts.avoid is not None:
        avoid_list = get_passes_from_xml_file(opts.avoid)
    else:
        avoid_list = None

    logger.info("computing best schedule for area %s" % area.area_id)
    schedule, (graph, labels) = get_best_sched(allpasses, area, scores,
                                            timedelta(seconds=opts.delay),
                                            avoid_list)

    logger.debug(pformat(schedule))
    for opass in schedule:
        opass.rec = True
    logger.info("generating file")

    if opts.scisys:
        generate_sch_file(build_filename("file_sci", pattern, pattern_args), allpasses, coords)

    if opts.meos:
        generate_meos_file(build_filename("file_meos", pattern, pattern_args), allpasses, coords, start_time + timedelta(hours=start), True) #Ie report mode

    if opts.plot:
        logger.info("Waiting for images to be saved...")
        image_saver.join()
        logger.info("Done!")

    if opts.metno_xml:
        generate_metno_xml_file(build_filename("file_metno_xml", pattern, pattern_args), allpasses, coords, start_time + timedelta(hours=start), start_time + timedelta(hours=forward), station, center_id, True)

    if opts.xml or opts.report:
        url = urlparse.urlparse(opts.output_url or opts.output_dir)
        if url.scheme not in ["file", ""]:
            directory = "/tmp"
        else:
            directory = url.path
        if opts.xml or opts.report:
            """Allways create xml-file in request-mode"""
            pattern_args['mode'] = "request"
            xmlfile = generate_xml_file(allpasses,
                                    start_time + timedelta(hours=start),
                                    start_time + timedelta(hours=forward),
                                    build_filename("file_xml", pattern, pattern_args),
                                    station,
                                    False
                                    )
            logger.info("Generated " + str(xmlfile))
            send_file(url, xmlfile)
        if opts.report:
            """'If report-mode was set"""
            pattern_args['mode'] = "report"
            xmlfile = generate_xml_file(allpasses,
                                    start_time + timedelta(hours=start),
                                    start_time + timedelta(hours=forward),
                                    build_filename("file_xml", pattern, pattern_args),
                                    station,
                                    True
                                    )
            logger.info("Generated " + str(xmlfile))

    if opts.graph or opts.comb:
        graph.save(build_filename("file_graph", pattern, pattern_args))
        graph.export(
                    labels=[str(label) for label in labels],
                    filename=build_filename("file_graph", pattern, pattern_args) + ".gv"
                    )
    if opts.comb:
        import pickle
        ph = open(os.path.join(build_filename("dir_output", pattern, pattern_args), "allpasses.%s.pkl" % station), "wb")
        pickle.dump(allpasses, ph)
        ph.close()

    return graph, allpasses


def combined_stations(scheduler, start_time, graph, allpasses):
    # opts, pattern, station_list, graph, allpasses, start_time, start, forward, center_id):
    """The works around the combination of schedules for two or more stations."""

    logger.info("Generating coordinated schedules ...")

    def collect_labels(newpasses, stats):
        """Collect labels, each with one pass per station."""
        # TODO: is there a simpler way?
        clabels = []
        from sys import version_info
        if version_info < (2, 7):
            npasses = dict((s, set()) for s in stats)
        else:
            npasses = {s: set() for s in stats}
        for npass in newpasses:
            cl = []
            for i, s in zip(range(len(stats)), stats):
                if npass[i][0] is None:
                    cl.append("---")
                else:
                    npasses[s].add(npass[i][0])
                    if npass[i][0].rec:
                        cl.append("+ " + str(npass[i][0]))
                    else:
                        cl.append("  " + str(npass[i][0]))
            clabels.append("\\n".join(cl))
        return clabels

    pattern_args = {
        "output_dir": scheduler.opts.output_dir,
        "date": start_time.strftime("%Y%m%d"),
        "time": start_time.strftime("%H%M%S")
    }
    if scheduler.opts.xml:
        pattern_args['mode'] = "request"
    elif scheduler.opts.report:
        pattern_args['mode'] = "report"

    passes = {}
    # reset flag "rec" for all passes.
    try:
        for s, ap in allpasses.items():
            passes[s] = list(ap)
            for p in passes[s]:
                p.rec = False
    except:
        logger.exception("Failed to reset 'rec' for s:%s  ap:%s  passes[s]:%s  p:%s",
                         a, ap, passes[s], p)
        raise

#    station_meta = {}
#    print "scheduler",scheduler.stations
#    for coords, station, min_pass, local_horizon, area, scores in station_list:
#        station_meta[station] = {'coords':coords, 'area':area, 'scores':scores}

    stats, schedule, (newgraph, newpasses) = get_combined_sched(graph, passes)
#     logger.debug(pformat(schedule))

    for opass in schedule:
        for i, ipass in zip(range(len(opass)), opass):
            if ipass[0] is None:
                continue
            ipass[0].rec = True

    logger.info("generating files")

    if scheduler.opts.graph:
        # save graph as npz file.
        pattern_args["station"] = "comb"
        newgraph.save(build_filename("file_graph", scheduler.patterns, pattern_args))
        # Collect labels, each with one pass per station.
        clabels = collect_labels(newpasses, stats)
        # save graph as gv file for "dot"-plot
        newgraph.export(labels=[str(label) for label in clabels],
                        filename=build_filename("file_graph", scheduler.patterns, pattern_args) + ".gv")

    for station_id in passes.keys():
        pattern_args["station"] = station_id + "-comb"
        logger.info("Create schedule file(s) for %s", station_id)
        if scheduler.opts.scisys:
            generate_sch_file(build_filename("file_sci", scheduler.patterns, pattern_args),
                              passes[station_id],
                              [s.coords for s in scheduler.stations if s.id == station_id][0])
        if scheduler.opts.xml or scheduler.opts.report:
            pattern_args['mode'] = "request"
            xmlfile = generate_xml_file(passes[station_id],
                                        start_time + timedelta(hours=scheduler.start),
                                        start_time + timedelta(hours=scheduler.forward),
                                        build_filename(
                                            "file_xml", scheduler.patterns, pattern_args),
                                        station_id,
                                        scheduler.center_id,
                                        False)
            logger.info("Generated " + str(xmlfile))
            url = urlparse(scheduler.opts.output_url or scheduler.opts.output_dir)
            send_file(url, xmlfile)
        if scheduler.opts.report:
            pattern_args['mode'] = "report"
            xmlfile = generate_xml_file(passes[station_id],
                                        start_time + timedelta(hours=scheduler.start),
                                        start_time + timedelta(hours=scheduler.forward),
                                        build_filename(
                                            "file_xml", scheduler.patterns, pattern_args),
                                        # scheduler.stations[station_id].name,
                                        station_id,
                                        scheduler.center_id,
                                        True)
            logger.info("Generated " + str(xmlfile))

        if scheduler.opts.meos:
            meosfile = generate_meos_file(build_filename("file_meos", scheduler.patterns, pattern_args),
                                          passes[station_id],
                                          #station_meta[station]['coords'],
                                          [s.coords for s in scheduler.stations if s.id == station_id][0],
                                          start_time + timedelta(hours=start),
                                          False) #Ie only print schedule passes
            logger.info("Generated " + str(meosfile))
        if scheduler.opts.metno_xml:
            metno_xmlfile = generate_metno_xml_file(build_filename("file_metno_xml", scheduler.patterns, pattern_args),
                                                    passes[station_id],
                                                    #station_meta[station]['coords'],
                                                    [s.coords for s in scheduler.stations if s.id == station_id][0],
                                                    start_time + timedelta(hours=scheduler.start),
                                                    start_time + timedelta(hours=scheduler.forward),
                                                    station_id, scheduler.center_id, False)
            logger.info("Generated " + str(metno_xmlfile))
            

    logger.info("Finished coordinated schedules.")


def run():
    """The schedule command."""
    import argparse
    global logger

    parser = argparse.ArgumentParser()
    # general arguments
    parser.add_argument("-c", "--config", default=None,
                        help="configuration file to use")
    parser.add_argument("-t", "--tle", default=None,
                        help="tle file to use")
    parser.add_argument("-l", "--log", default=None,
                        help="File to log to (defaults to stdout)")
    parser.add_argument("-m", "--mail", nargs="*", default=None,
                        help="mail address(es) to send error messages to.")
    parser.add_argument("-v", "--verbose", action="store_true",
                        help="print debug messages too")
    # argument group: coordinates and times
    group_postim = parser.add_argument_group(title="start-parameter",
                                             description="(or set values in the configuration file)")
    group_postim.add_argument("--lat", type=float,
                              help="Latitude, degrees north")
    group_postim.add_argument("--lon", type=float,
                              help="Longitude, degrees east")
    group_postim.add_argument("--alt", type=float,
                              help="Altitude, km")
    group_postim.add_argument("-f", "--forward", type=float,
                              help="time ahead to compute the schedule")
    group_postim.add_argument("-s", "--start-time", type=parse_datetime,
                              help="start time of the schedule to compute")
    group_postim.add_argument("-d", "--delay", default=60, type=float,
                              help="delay (in seconds) needed between two "
                              + "consecutive passes (60 seconds by default)")
    # argument group: special behaviour
    group_spec = parser.add_argument_group(title="special",
                                           description="(additional parameter changing behaviour)")
    group_spec.add_argument("-a", "--avoid",
                            help="xml request file with passes to avoid")
    group_spec.add_argument("--no-aqua-terra-dump", action="store_false",
                            help="do not consider Aqua/Terra-dumps")
    group_spec.add_argument("--multiproc", action="store_true",
                            help="use multiple parallel processes")
    # argument group: output-related
    group_outp = parser.add_argument_group(title="output",
                                           description="(file pattern are taken from configuration file)")
    group_outp.add_argument("-o", "--output-dir", default=None,
                            help="where to put generated files")
    group_outp.add_argument("-u", "--output-url", default=None,
                            help="URL where to put generated schedule file(s)"
                            + ", otherwise use output-dir")
    group_outp.add_argument("-x", "--xml", action="store_true",
                            help="generate an xml request file (schedule)"
                            )
    group_outp.add_argument("-r", "--report", action="store_true",
                            help="generate an xml report file (schedule)")
    group_outp.add_argument("--scisys", action="store_true",
                            help="generate a SCISYS schedule file")
    group_outp.add_argument("-p", "--plot", action="store_true",
                            help="generate plot images")
    group_outp.add_argument("-g", "--graph", action="store_true",
                        help="save graph info")
    group_outp.add_argument("--meos", action="store_true",
                       help="generate a MEOS schedule file")
    group_outp.add_argument("--metno-xml", action="store_true",
                       help="generate a METNO xml pass data file")
    opts = parser.parse_args()

    if opts.config:
        # read_config() returns:
        #     [(coords, station, area, scores)], forward, start, {pattern}
        # station_list, forward, start, pattern = utils.read_config(opts.config)
        scheduler = utils.read_config(opts.config)

    # TODO make config file compulsory

    if (not opts.config) and (not (opts.lon or opts.lat or opts.alt)):
        parser.error("Coordinates must be provided in the absence of "
                     "configuration file.")

    if not (opts.xml or opts.scisys or opts.report or opts.metno_xml):
        parser.error("No output specified, use '--scisys' or '-x/--xml'")

    if opts.output_dir is None:
        opts.output_dir = os.path.curdir
    if "dir_output" not in scheduler.patterns:
        pattern["dir_output"] = opts.output_dir

    if opts.log:
        previous = os.path.exists(opts.log)
        handler = logging.handlers.RotatingFileHandler(opts.log, backupCount=7)
        if previous:
            handler.doRollover()
    else:
        handler = logging.StreamHandler()
    handler.setFormatter(logging.Formatter("[%(levelname)s: %(asctime)s :"
                                           " %(name)s] %(message)s",
                                           '%Y-%m-%d %H:%M:%S'))
    if opts.verbose:
        loglevel = logging.DEBUG
    else:
        loglevel = logging.INFO

    handler.setLevel(loglevel)
    logging.getLogger('').setLevel(loglevel)
    logging.getLogger('').addHandler(handler)

    if opts.mail:
        mhandler = logging.handlers.SMTPHandler("localhost",
                                                "pytroll-schedule@pytroll.org",
                                                opts.mail,
                                                "Scheduler")
        mhandler.setLevel(logging.WARNING)
        logging.getLogger('').addHandler(mhandler)

    logger = logging.getLogger("trollsched")

    tle_file = opts.tle
    if opts.forward:
        forward = opts.forward
    if opts.start_time:
        start_time = opts.start_time
    else:
        start_time = datetime.utcnow()

    allpasses = {}
    graph = {}

    logger.debug("start: %s forward: %s" % (scheduler.start, scheduler.forward))

    pattern_args = {
        "output_dir": opts.output_dir,
        "date": start_time.strftime("%Y%m%d"),
        "time": start_time.strftime("%H%M%S")
    }
    dir_output = build_filename("dir_output", scheduler.patterns, pattern_args)
    if not os.path.exists(dir_output):
        logger.debug("Create output dir " + dir_output)
        os.makedirs(dir_output)

    if len(scheduler.stations) > 1:
        opts.comb = True
        import pickle
        ph = open(os.path.join(dir_output, "opts.pkl"), "wb")
        pickle.dump(opts, ph)
        ph.close()
    else:
        opts.comb = False

    scheduler.opts = opts

    # single- or multi-processing?
    if not opts.multiproc or len(scheduler.stations) == 1:
        # sequential processing all stations' single schedule.
        for station in scheduler.stations:
            graph[station.id], allpasses[station.id] = station.single_station(scheduler, start_time, tle_file)
    else:
        # processing the stations' single schedules with multiprocessing.
        process_single = {}
        statlst_ordered = []
        # first round through the stations, forking sub-processes to do the
        # "single station calculations" in parallel.
        # the pickling of passes and graphs is done inside single_station().
        for station in scheduler.stations:
            statlst_ordered.append(station.id)
            from multiprocessing import Process
            process_single[station.id] = Process(
                target=station.single_station,
                args=(scheduler, start_time, tle_file))
            process_single[station.id].start()
        # second round through the stations, collecting the sub-processes and
        # their results.
        for station_id in statlst_ordered:
            process_single[station_id].join()
            pattern_args["station"] = station_id
            # load graph for station
            graph[station_id] = Graph()
            graph[station_id].load(build_filename(
                "file_graph", scheduler.patterns, pattern_args) + ".npz")
            # load pickled passes for station
            ph = open(os.path.join(
                dir_output, "allpasses.%s.pkl" % station_id), "rb")
            allpasses[station_id] = pickle.load(ph)
            ph.close()

    if opts.comb:
        combined_stations(scheduler, start_time, graph, allpasses)

if __name__ == '__main__':
    try:
        run()
    except:
        logger.exception("Something wrong happened!")
        raise<|MERGE_RESOLUTION|>--- conflicted
+++ resolved
@@ -650,19 +650,13 @@
     """
     return datetime.strptime(strtime, "%Y%m%d%H%M%S")
 
-<<<<<<< HEAD
+
 def save_passes(allpasses, poly, output_dir, plot_parameters, plot_title):
-    for passage in allpasses:
-        passage.save_fig(poly, directory=output_dir, plot_parameters=plot_parameters, plot_title=plot_title)
-=======
-
-def save_passes(allpasses, poly, output_dir):
     """Save overpass plots to png and store in directory *output_dir*
     """
     from trollsched.drawing import save_fig
     for overpass in allpasses:
-        save_fig(overpass, poly=poly, directory=output_dir)
->>>>>>> 9b594a35
+        save_fig(overpass, poly=poly, directory=output_dir, plot_parameters=plot_parameters, plot_title=plot_title)
 
 
 def get_passes_from_xml_file(filename):
