#!/usr/bin/env python
# -*- coding: utf-8 -*-

# Copyright (c) 2013, 2014, 2015, 2016, 2017 Martin Raspaud

# Author(s):

#   Martin Raspaud <martin.raspaud@smhi.se>
#   Alexander Maul <alexander.maul@dwd.de>

# This program is free software: you can redistribute it and/or modify
# it under the terms of the GNU General Public License as published by
# the Free Software Foundation, either version 3 of the License, or
# (at your option) any later version.

# This program is distributed in the hope that it will be useful,
# but WITHOUT ANY WARRANTY; without even the implied warranty of
# MERCHANTABILITY or FITNESS FOR A PARTICULAR PURPOSE.  See the
# GNU General Public License for more details.

# You should have received a copy of the GNU General Public License
# along with this program.  If not, see <http://www.gnu.org/licenses/>.

"""Scheduling
"""
import logging
import logging.handlers
import os
try:
    from urlparse import urlparse
except ImportError:
    from urllib.parse import urlparse
from six.moves.configparser import ConfigParser
from datetime import datetime, timedelta
from pprint import pformat

import numpy as np
from pyorbital import astronomy
from pyresample import utils as resample_utils
from trollsched import utils
from trollsched.spherical import get_twilight_poly
from trollsched.graph import Graph
from trollsched.satpass import get_next_passes, SimplePass
from trollsched.boundary import AreaDefBoundary
from trollsched.combine import get_combined_sched
from trollsched.graph import Graph
from trollsched.spherical import get_twilight_poly

logger = logging.getLogger(__name__)

# name/id for centre/org creating schedules
CENTER_ID = "SMHI"


class Station(object):
    """docstring for Station."""

    def __init__(self, station_id, name, longitude, latitude, altitude, area, satellites, area_file=None):
        super(Station, self).__init__()
        self.id = station_id
        self.name = name
        self.longitude = longitude
        self.latitude = latitude
        self.altitude = altitude
        self.area = area
        self.satellites = satellites

        if area_file is not None:
            try:
                self.area = resample_utils.parse_area_file(area_file, area)[0]
            except TypeError:
                pass

    @property
    def coords(self):
        return self.longitude, self.latitude, self.altitude

    def single_station(self, sched, start_time, tle_file):
        """Calculate passes, graph, and schedule for one station."""

        logger.debug("station: %s coords: %s area: %s scores: %s",
                     self.id, self.coords, self.area.area_id, self.satellites)

        opts = sched.opts
        pattern = sched.patterns
        pattern_args = {
            "station": self.id,
            "output_dir": opts.output_dir,
            "date": start_time.strftime("%Y%m%d"),
            "time": start_time.strftime("%H%M%S")
        }
        if opts.xml:
            pattern_args['mode'] = "request"
        elif opts.report:
            pattern_args['mode'] = "report"

        logger.info("Computing next satellite passes")
        allpasses = get_next_passes(self.satellites, start_time,
                                    sched.forward,
                                    self.coords, tle_file,
                                    aqua_terra_dumps=(sched.dump_url or True
                                                      if opts.no_aqua_terra_dump
                                                      else None)
                                    )
        logger.info("Computation of next overpasses done")

        logger.debug(str(sorted(allpasses, key=lambda x: x.risetime)))

        area_boundary = AreaDefBoundary(self.area, frequency=500)
        self.area.poly = area_boundary.contour_poly

        if opts.plot:
            logger.info("Saving plots to %s", build_filename(
                "dir_plots", pattern, pattern_args))
            from threading import Thread
            image_saver = Thread(
                target=save_passes,
                args=(allpasses,
                      self.area.poly,
                      build_filename(
                          "dir_plots", pattern, pattern_args)
                      )
            )
            image_saver.start()

        if opts.avoid is not None:
            avoid_list = get_passes_from_xml_file(opts.avoid)
        else:
            avoid_list = None

        logger.info("computing best schedule for area %s" % self.area.area_id)
        schedule, (graph, labels) = get_best_sched(allpasses,
                                                   self.area,
                                                   timedelta(seconds=opts.delay),
                                                   avoid_list)

        logger.debug(pformat(schedule))
        for opass in schedule:
            opass.rec = True
        logger.info("generating file")

        if opts.scisys:
            generate_sch_file(build_filename("file_sci", pattern,
                                             pattern_args), allpasses, self.coords)

        if opts.xml or opts.report:
            url = urlparse(opts.output_url or opts.output_dir)
            if url.scheme not in ["file", ""]:
                directory = "/tmp"
            else:
                directory = url.path
            if opts.plot:
                logger.info("Waiting for images to be saved...")
                image_saver.join()
                logger.info("Done!")
            if opts.xml or opts.report:
                """Allways create xml-file in request-mode"""
                pattern_args['mode'] = "request"
                xmlfile = generate_xml_file(allpasses,
                                            start_time + timedelta(hours=sched.start),
                                            start_time + timedelta(hours=sched.forward),
                                            build_filename(
                                                "file_xml", pattern, pattern_args),
                                            self.id,
                                            sched.center_id,
                                            False
                                            )
                logger.info("Generated " + str(xmlfile))
                send_file(url, xmlfile)
            if opts.report:
                """'If report-mode was set"""
                pattern_args['mode'] = "report"
                xmlfile = generate_xml_file(allpasses,
                                            start_time + timedelta(hours=sched.start),
                                            start_time + timedelta(hours=sched.forward),
                                            build_filename(
                                                "file_xml", pattern, pattern_args),
                                            self.id,
                                            sched.center_id,
                                            True
                                            )
                logger.info("Generated " + str(xmlfile))

        if opts.graph or opts.comb:
            graph.save(build_filename("file_graph", pattern, pattern_args))
            graph.export(
                labels=[str(label) for label in labels],
                filename=build_filename("file_graph", pattern, pattern_args) + ".gv"
            )
        if opts.comb:
            import pickle
            ph = open(os.path.join(build_filename("dir_output", pattern,
                                                  pattern_args), "allpasses.%s.pkl" % self.id), "wb")
            pickle.dump(allpasses, ph)
            ph.close()

        return graph, allpasses


class SatScore(object):
    """docstring for SatScore."""

    def __init__(self, day, night):
        super(SatScore, self).__init__()
        self.day = day
        self.night = night


class Satellite(object):
    """docstring for Satellite."""

    def __init__(self, name, day, night,
                 schedule_name=None, international_designator=None):
        super(Satellite, self).__init__()
        self.name = name
        self.international_designator = international_designator
        self.score = SatScore(day, night)
        self.schedule_name = schedule_name or name


class Scheduler(object):
    """docstring for Scheduler."""

    def __init__(self, stations, min_pass, forward, start, dump_url, patterns, center_id):
        super(Scheduler, self).__init__()
        self.stations = stations
        self.min_pass = min_pass
        self.forward = forward
        self.start = start
        self.dump_url = dump_url
        self.patterns = patterns
        self.center_id = center_id
        self.opts = None


def conflicting_passes(allpasses, delay=timedelta(seconds=0)):
    """Get the passes in groups of conflicting passes.
    """

    passes = sorted(allpasses, key=lambda x: x.risetime)

    overpass = passes[0]
    last_time = overpass.falltime
    group = [overpass]
    groups = []
    for overpass in passes[1:]:
        if overpass.risetime - delay < last_time:
            group.append(overpass)
            if last_time < overpass.falltime:
                last_time = overpass.falltime

        else:
            groups.append(group)
            group = [overpass]
            last_time = overpass.falltime

    groups.append(group)
    return groups


def get_non_conflicting_groups(passes, delay=timedelta(seconds=0)):
    """Get the different non-conflicting solutions in a group of conflicting
    passes.
    """
    # Uses graphs and maximal clique finding with the Bron-Kerbosch algorithm.

    order = len(passes)

    if order == 1:
        return [passes]

    graph = Graph(order)

    for i, overpass in enumerate(sorted(passes, key=lambda x: x.risetime)):
        for j in range(i + 1, order):
            if not overpass.overlaps(passes[j], delay):
                graph.add_edge(i, j)

    groups = []
    for res in graph.bron_kerbosch(set(), set(graph.vertices), set()):
        grp = []
        for vertex in res:
            grp.append(passes[vertex])
        groups.append(sorted(grp))

    return groups


def fermia(t):
    a = 0.25
    b = a / 4
    k = b * np.log(1 / 3.0) + a
    sh = k - 0.25
    return 0.5 / (np.exp(((t + sh) - a) / b) + 1) + 0.5


def fermib(t):
    a = 0.25
    b = a / 4
    return 1 / (np.exp((t - a) / b) + 1)


combination = {}


def combine(p1, p2, area_of_interest):
    """Combine passes together.
    """

    try:
        return combination[p1, p2]
    except KeyError:
        pass

    area = area_of_interest.poly.area()

    def pscore(poly, coeff=1):
        if poly is None:
            return 0
        else:
            return poly.area() * coeff

    twi1 = get_twilight_poly(p1.uptime)
    twi2 = get_twilight_poly(p2.uptime)

    ip1, sip1 = p1.score.get(area_of_interest, (None, None))
    if sip1 is None:
        ip1 = p1.boundary.contour_poly.intersection(area_of_interest.poly)
        # FIXME: ip1 or ip2 could be None if the pass is entirely inside the
        # area (or vice versa)
        if ip1 is None:
            return 0

        ip1d = ip1.intersection(twi1)
        if ip1d is None:
            lon, lat = np.rad2deg(ip1.vertices[0, :])
            theta = astronomy.cos_zen(p1.uptime,
                                      lon, lat)
            if np.sign(theta) > 0:
                ip1d = ip1
                ip1n = None
            else:
                ip1n = ip1
        else:
            twi1.invert()
            ip1n = ip1.intersection(twi1)
            twi1.invert()

        ns1 = pscore(ip1n, p1.satellite.score.night / area)
        ds1 = pscore(ip1d, p1.satellite.score.day / area)
        sip1 = ns1 + ds1
        p1.score[area_of_interest] = (ip1, sip1)

    ip2, sip2 = p2.score.get(area_of_interest, (None, None))
    if sip2 is None:
        ip2 = p2.boundary.contour_poly.intersection(area_of_interest.poly)
        if ip2 is None:
            return 0

        ip2d = ip2.intersection(twi2)
        if ip2d is None:
            lon, lat = np.rad2deg(ip2.vertices[0, :])
            theta = astronomy.cos_zen(p2.uptime,
                                      lon, lat)
            if np.sign(theta) > 0:
                ip2d = ip2
                ip2n = None
            else:
                ip2n = ip2
        else:
            twi2.invert()
            ip2n = ip2.intersection(twi2)
            twi2.invert()

        ns2 = pscore(ip2n, p2.satellite.score.night / area)
        ds2 = pscore(ip2d, p2.satellite.score.day / area)
        sip2 = ns2 + ds2
        p2.score[area_of_interest] = (ip2, sip2)

    ip1p2 = ip1.intersection(ip2)

    if ip1p2 is None:
        sip1p2 = 0
    else:
        ip1p2da = ip1p2.intersection(twi1)
        twi1.invert()
        ip1p2na = ip1p2.intersection(twi1)
        twi1.invert()

        ip1p2db = ip1p2.intersection(twi2)
        twi2.invert()
        ip1p2nb = ip1p2.intersection(twi2)
        twi2.invert()

        ns12a = pscore(ip1p2na, p1.satellite.score.night / area)
        ds12a = pscore(ip1p2da, p1.satellite.score.day / area)
        ns12b = pscore(ip1p2nb, p2.satellite.score.night / area)
        ds12b = pscore(ip1p2db, p2.satellite.score.day / area)

        sip1p2a = ns12a + ds12a
        sip1p2b = ns12b + ds12b
        sip1p2 = (sip1p2a + sip1p2b) / 2.0

    if p2 > p1:
        tdiff = (p2.uptime - p1.uptime).seconds / 3600.
    else:
        tdiff = (p1.uptime - p2.uptime).seconds / 3600.

    res = fermia(tdiff) * (sip1 + sip2) - fermib(tdiff) * sip1p2
    combination[p1, p2] = res

    return res


def get_best_sched(overpasses, area_of_interest, delay, avoid_list=None):
    """Get the best schedule based on *area_of_interest*.
    """
    avoid_list = avoid_list or []
    passes = sorted(overpasses, key=lambda x: x.risetime)
    grs = conflicting_passes(passes, delay)
    logger.debug("conflicting %s", str(grs))
    ncgrs = [get_non_conflicting_groups(gr, delay) for gr in grs]
    logger.debug("non conflicting %s", str(ncgrs))
    n_vertices = len(passes)

    graph = Graph(n_vertices=n_vertices + 2)

    def add_arc(graph, p1, p2, hook=None):
        logger.debug("Adding arc between " + str(p1) +
                     " and " + str(p2) + "...")
        if p1 in avoid_list or p2 in avoid_list:
            w = 0
            logger.debug("...0 because in the avoid_list!")
        else:
            w = combine(p1, p2, area_of_interest)
        logger.debug("...with weight " + str(w))

#         with open("/tmp/schedule.gv", "a") as fp_:
#             fp_.write('        "' + str(p1) + '" -> "' + str(p2) +
#                       '" [ label = "' + str(w) + '" ];\n')

        graph.add_arc(passes.index(p1) + 1,
                      passes.index(p2) + 1, w)
        if hook is not None:
            hook()

    prev = set()
    for ncgr in ncgrs:
        for pr in prev:
            foll = set(gr[0] for gr in ncgr)
            for f in foll:
                add_arc(graph, pr, f)

        prev = set(sorted(gr, key=lambda x: x.falltime)[-1] for gr in ncgr)
        for gr in ncgr:
            if len(gr) > 1:
                for p1, p2 in zip(gr[:-1], gr[1:]):
                    add_arc(graph, p1, p2)

    for pr in prev:
        graph.add_arc(passes.index(pr) + 1, n_vertices + 1)
    for first in ncgrs[0][0]:
        graph.add_arc(0, passes.index(first) + 1)

    dist, path = graph.dag_longest_path(0, n_vertices + 1)

    del dist
    return [passes[idx - 1] for idx in path[1:-1]], (graph, passes)


def argmax(iterable):
    return max((x, i) for i, x in enumerate(iterable))[1]


def get_max(groups, fun):
    """Get the best group of *groups* using the score function *fun*
    """
    scores = []
    for grp in groups:
        scores.append(sum([fun(p) for p in grp]))
    return groups[argmax(scores)]


def generate_metno_xml_file(output_file, allpasses, coords, start, end, station_name, center_id, report_mode=False):
    import xml.etree.ElementTree as ET

    reqtime = datetime.utcnow()

    with open(output_file, "w") as out:
        out.write("<?xml version='1.0' encoding='utf-8'?>")

        root = ET.Element("acquisition-schedule")
        props = ET.SubElement(root, "properties")
        proj = ET.SubElement(props, "project")
        proj.text = "Pytroll"
        typep = ET.SubElement(props, "type")
        if report_mode:
            typep.text = "report"
        else:
            typep.text = "request"
        station = ET.SubElement(props, "station")
        station.text = station_name
        file_start = ET.SubElement(props, "file-start")
        file_start.text = start.strftime("%Y-%m-%dT%H:%M:%S")
        file_end = ET.SubElement(props, "file-end")
        file_end.text = end.strftime("%Y-%m-%dT%H:%M:%S")
        reqby = ET.SubElement(props, "requested-by")
        reqby.text = center_id
        reqon = ET.SubElement(props, "requested-on")
        reqon.text = reqtime.strftime("%Y-%m-%dT%H:%M:%S")

        for overpass in sorted(allpasses, key=lambda x: x.risetime):
            if ( overpass.rec or report_mode ) and overpass.risetime > start:
                overpass.generate_metno_xml(coords, root)

               
        out.write(ET.tostring(root))
        out.close()
    return output_file

def generate_meos_file(output_file, allpasses, coords, start, report_mode=False):

    with open(output_file, "w") as out:
        out.write(" No. Date    Satellite  Orbit Max EL  AOS      Ovlp  LOS      Durtn  Az(AOS/MAX)\n")
        line_no = 1
        for overpass in sorted(allpasses, key=lambda x: x.risetime):
            if ( overpass.rec or report_mode ) and overpass.risetime > start:
                out.write(overpass.print_meos(coords, line_no) + "\n")
                line_no+=1
        out.close()
    return output_file

def generate_sch_file(output_file, overpasses, coords):

    with open(output_file, "w") as out:
        # create epochs
        out.write("#Orbital elements\n#\n#SCName           Epochtime\n#\n")
        satellites = set()

        for overpass in overpasses:
            epoch = "!{0:<16} {1}".format(overpass.satellite.name.upper(),
                                          overpass.orb.tle.epoch.strftime("%Y%m%d %H%M%S"))
            satellites |= set([epoch])
        sats = "\n".join(satellites) + "\n"
        out.write(sats)
        out.write("#\n#\n#Pass List\n#\n")

        out.write(
            "#SCName          RevNum Risetime        Falltime        Elev Dura ANL   Rec Dir Man Ovl OvlSCName        OvlRev OvlRisetime     OrigRisetime    OrigFalltime    OrigDuration\n#\n")

        for overpass in sorted(overpasses):
            out.write(overpass.print_vcs(coords) + "\n")


def generate_xml_requests(sched, start, end, station_name, center_id, report_mode=False):
    """Create xml requests.
    """
    import xml.etree.ElementTree as ET

<<<<<<< HEAD
    sats = {"noaa 15": "noaa15",
            "noaa 16": "noaa16",
            "noaa 18": "noaa18",
            "noaa 19": "noaa19",
            "metop-a": "metop-a",
            "metop-b": "metop-b",
            "metop-c": "metop-c",
            "terra": "terra",
            "aqua": "aqua",
            "suomi npp": "npp",
            "fengyun 3a": "fengyun-3a",
            "fengyun 3b": "fengyun-3b",
            "fengyun 3c": "fengyun-3c",
    }

=======
>>>>>>> a6015b45
    reqtime = datetime.utcnow()
    eum_format = "%Y-%m-%d-%H:%M:%S"

    root = ET.Element("acquisition-schedule")
    props = ET.SubElement(root, "properties")
    proj = ET.SubElement(props, "project")
    proj.text = "Pytroll"
    typep = ET.SubElement(props, "type")
    if report_mode:
        typep.text = "report"
    else:
        typep.text = "request"
    station = ET.SubElement(props, "station")
    station.text = station_name
    file_start = ET.SubElement(props, "file-start")
    file_start.text = start.strftime(eum_format)
    file_end = ET.SubElement(props, "file-end")
    file_end.text = end.strftime(eum_format)
    reqby = ET.SubElement(props, "requested-by")
    reqby.text = center_id
    reqon = ET.SubElement(props, "requested-on")
    reqon.text = reqtime.strftime(eum_format)
    for overpass in sorted(sched):
        if (overpass.rec or report_mode) and overpass.risetime > start:
            ovpass = ET.SubElement(root, "pass")
            sat_name = overpass.satellite.schedule_name or overpass.satellite.name
            ovpass.set("satellite", sat_name)
            ovpass.set("start-time", overpass.risetime.strftime(eum_format))
            ovpass.set("end-time", overpass.falltime.strftime(eum_format))
            if report_mode:
                if overpass.fig is not None:
                    ovpass.set("img", overpass.fig)
                ovpass.set("rec", str(overpass.rec))

    return root, reqtime


def generate_xml_file(sched, start, end, xml_file, station, center_id, report_mode=False):
    """Create an xml request file.
    """
    import xml.etree.ElementTree as ET
    tree, reqtime = generate_xml_requests(sched,
                                          start, end,
                                          station, center_id, report_mode)
    filename = xml_file
    tmp_filename = xml_file + reqtime.strftime("%Y-%m-%d-%H-%M-%S") + ".tmp"
    with open(tmp_filename, "w") as fp_:
        if report_mode:
            fp_.write("<?xml version='1.0' encoding='utf-8'?>"
                      "<?xml-stylesheet type='text/xsl' href='reqreader.xsl'?>")
        fp_.write(str(ET.tostring(tree)))
    os.rename(tmp_filename, filename)
    return filename


def parse_datetime(strtime):
    """Parse the time string *strtime*
    """
    return datetime.strptime(strtime, "%Y%m%d%H%M%S")


<<<<<<< HEAD
def read_config(filename):
    """Read the config file *filename* and replace the values in global
    variables.
    """
    station_list = []
    cfg = ConfigParser()
    cfg.read(filename)

    stations = cfg.get("default", "station").split(",")
    forward = cfg.getint("default", "forward")
    start = cfg.getfloat("default", "start")
    center_id = CENTER_ID
    try:
        center_id = cfg.get("default", "center_id")
    except:
        pass

    #Plot parameters.
    plot_parameters = {}
    try:
        plot_parameters['projection'] = cfg.get("default","plot_projection")
    except:
        pass

    try:
        plot_parameters['lat_0'] = cfg.get("default","plot_lat_0")
    except:
        pass

    try:
        plot_parameters['lon_0'] = cfg.get("default","plot_lon_0")
    except:
        pass

    try:
        plot_parameters['resolution'] = cfg.get("default","plot_resolution")
    except:
        pass

    try:
        plot_parameters['area_threshold'] = cfg.get("default","plot_area_threshold")
    except:
        pass
    try:
        plot_parameters['plot_title'] = cfg.get("default","plot_title")
    except:
        pass

    pattern = {}
    for k, v in cfg.items("pattern"):
        pattern[k] = v

    for station in stations:
        station_name = cfg.get(station, "name")
        station_lon = cfg.getfloat(station, "longitude")
        station_lat = cfg.getfloat(station, "latitude")
        station_alt = cfg.getfloat(station, "altitude")
        station_min_pass = MIN_PASS
        station_local_horizon = 0
        try:
            station_local_horizon = cfg.getfloat(station,"local_horizon")
        except:
            pass

        try:
            station_min_pass = cfg.getint(station, "min_pass")
        except:
            pass

        area = utils.parse_area_file(cfg.get(station, "area_file"),
                                     cfg.get(station, "area"))[0]

        satellites = cfg.get(station, "satellites").split(",")

        sat_scores = {}
        for sat in satellites:
            sat_scores[sat] = (cfg.getfloat(sat, "night"),
                               cfg.getfloat(sat, "day"))

        station_list.append(((station_lon, station_lat, station_alt),
                station_name, station_min_pass, station_local_horizon, area, sat_scores))

    return (station_list, forward, start, pattern, center_id, plot_parameters)


def save_passes(allpasses, poly, output_dir, plot_parameters):
=======
def save_passes(allpasses, poly, output_dir):
>>>>>>> a6015b45
    for passage in allpasses:
        passage.save_fig(poly, directory=output_dir, plot_parameters=plot_parameters)


def get_passes_from_xml_file(filename):
    """Read passes from aquisition xml file."""
    import xml.etree.ElementTree as ET
    tree = ET.parse(filename)
    root = tree.getroot()
    pass_list = []
    for overpass in root.iter('pass'):
        start_time = datetime.strptime(
            overpass.attrib['start-time'], '%Y-%m-%d-%H:%M:%S')
        end_time = datetime.strptime(
            overpass.attrib['end-time'], '%Y-%m-%d-%H:%M:%S')
        pass_list.append(SimplePass(
            overpass.attrib['satellite'], start_time, end_time))
    return pass_list


def build_filename(pattern_name, pattern_dict, kwargs):
    """Build absolute path from pattern dictionary."""
    for k in pattern_dict.keys():
        for v in pattern_dict.values():
            if "{" + k + "}" in v:
                kwargs[k] = pattern_dict[k].format(**kwargs)
    return pattern_dict[pattern_name].format(**kwargs)


def send_file(url, file):
    pathname, filename = os.path.split(file)
    del pathname
    if url.scheme in ["file", ""]:
        pass
    elif url.scheme == "ftp":
        import ftplib
        session = ftplib.FTP(url.hostname, url.username, url.password)
        with open(file, "rb") as xfile:
            session.storbinary('STOR ' + str(filename), xfile)
        session.quit()
    else:
        logger.error("Cannot save to %s, but file is there:",
                     str(url.scheme), str(file))


<<<<<<< HEAD
def single_station(opts, pattern, station, coords, min_pass, local_horizon, area, scores, start_time, start, forward, tle_file, center_id, plot_parameters):
    """Calculate passes, graph, and schedule for one station."""

    logger.debug("station: %s coords: %s area: %s scores: %s", station, coords, area.area_id, scores)

    pattern_args = {
            "station":station,
            "output_dir":opts.output_dir,
            "date":start_time.strftime("%Y%m%d"),
            "time":start_time.strftime("%H%M%S")
            }
    if opts.xml:
        pattern_args['mode'] = "request"
    elif opts.report:
        pattern_args['mode'] = "report"

    satellites = scores.keys()

    if opts.lon and opts.lat and opts.alt:
        coords = (opts.lon, opts.lat, opts.alt)


    logger.info("Computing next satellite passes")
    allpasses = get_next_passes(satellites, start_time,
                                forward, coords, min_pass, local_horizon, tle_file, aqua_dumps=opts.no_aqua_dump)

    logger.info("Computation of next overpasses done")

    logger.debug(str(sorted(allpasses, key=lambda x: x.risetime)))

    area_boundary = AreaDefBoundary(area, frequency=500)
    area.poly = area_boundary.contour_poly

    if opts.plot:
        logger.info("Saving plots to %s", build_filename("dir_plots", pattern, pattern_args))
        from threading import Thread
        image_saver = Thread(
                             target=save_passes,
                             args=(allpasses,
                                   area.poly,
                                   build_filename("dir_plots", pattern, pattern_args),
                                   plot_parameters
                                   )
                             )
        image_saver.start()


    if opts.avoid is not None:
        avoid_list = get_passes_from_xml_file(opts.avoid)
    else:
        avoid_list = None

    logger.info("computing best schedule for area %s" % area.area_id)
    schedule, (graph, labels) = get_best_sched(allpasses, area, scores,
                                            timedelta(seconds=opts.delay),
                                            avoid_list)

    logger.debug(pformat(schedule))
    for opass in schedule:
        opass.rec = True
    logger.info("generating file")

    if opts.scisys:
        generate_sch_file(build_filename("file_sci", pattern, pattern_args), allpasses, coords)

    if opts.meos:
        generate_meos_file(build_filename("file_meos", pattern, pattern_args), allpasses, coords, start_time + timedelta(hours=start), True) #Ie report mode

    if opts.plot:
        logger.info("Waiting for images to be saved...")
        image_saver.join()
        logger.info("Done!")

    if opts.metno_xml:
        generate_metno_xml_file(build_filename("file_metno_xml", pattern, pattern_args), allpasses, coords, start_time + timedelta(hours=start), start_time + timedelta(hours=forward), station, center_id, True)

    if opts.xml or opts.report:
        url = urlparse.urlparse(opts.output_url or opts.output_dir)
        if url.scheme not in ["file", ""]:
            directory = "/tmp"
        else:
            directory = url.path
        if opts.xml or opts.report:
            """Allways create xml-file in request-mode"""
            pattern_args['mode'] = "request"
            xmlfile = generate_xml_file(allpasses,
                                    start_time + timedelta(hours=start),
                                    start_time + timedelta(hours=forward),
                                    build_filename("file_xml", pattern, pattern_args),
                                    station,
                                    False
                                    )
            logger.info("Generated " + str(xmlfile))
            send_file(url, xmlfile)
        if opts.report:
            """'If report-mode was set"""
            pattern_args['mode'] = "report"
            xmlfile = generate_xml_file(allpasses,
                                    start_time + timedelta(hours=start),
                                    start_time + timedelta(hours=forward),
                                    build_filename("file_xml", pattern, pattern_args),
                                    station,
                                    True
                                    )
            logger.info("Generated " + str(xmlfile))

    if opts.graph or opts.comb:
        graph.save(build_filename("file_graph", pattern, pattern_args))
        graph.export(
                    labels=[str(label) for label in labels],
                    filename=build_filename("file_graph", pattern, pattern_args) + ".gv"
                    )
    if opts.comb:
        import pickle
        ph = open(os.path.join(build_filename("dir_output", pattern, pattern_args), "allpasses.%s.pkl" % station), "wb")
        pickle.dump(allpasses, ph)
        ph.close()

    return graph, allpasses


def combined_stations(opts, pattern, station_list, graph, allpasses, start_time, start, forward, center_id):
=======
def combined_stations(scheduler, start_time, graph, allpasses):
    # opts, pattern, station_list, graph, allpasses, start_time, start, forward, center_id):
>>>>>>> a6015b45
    """The works around the combination of schedules for two or more stations."""

    logger.info("Generating coordinated schedules ...")

    def collect_labels(newpasses, stats):
        """Collect labels, each with one pass per station."""
        # TODO: is there a simpler way?
        clabels = []
        from sys import version_info
        if version_info < (2, 7):
            npasses = dict((s, set()) for s in stats)
        else:
            npasses = {s: set() for s in stats}
        for npass in newpasses:
            cl = []
            for i, s in zip(range(len(stats)), stats):
                if npass[i][0] is None:
                    cl.append("---")
                else:
                    npasses[s].add(npass[i][0])
                    if npass[i][0].rec:
                        cl.append("+ " + str(npass[i][0]))
                    else:
                        cl.append("  " + str(npass[i][0]))
            clabels.append("\\n".join(cl))
        return clabels

    pattern_args = {
        "output_dir": scheduler.opts.output_dir,
        "date": start_time.strftime("%Y%m%d"),
        "time": start_time.strftime("%H%M%S")
    }
    if scheduler.opts.xml:
        pattern_args['mode'] = "request"
    elif scheduler.opts.report:
        pattern_args['mode'] = "report"

    passes = {}
    # reset flag "rec" for all passes.
    try:
        for s, ap in allpasses.items():
            passes[s] = list(ap)
            for p in passes[s]:
                p.rec = False
    except:
        logger.exception("Failed to reset 'rec' for s:%s  ap:%s  passes[s]:%s  p:%s",
                         a, ap, passes[s], p)
        raise

<<<<<<< HEAD
    station_meta = {}
    for coords, station, min_pass, local_horizon, area, scores in station_list:
        station_meta[station] = {'coords':coords, 'area':area, 'scores':scores}

=======
>>>>>>> a6015b45
    stats, schedule, (newgraph, newpasses) = get_combined_sched(graph, passes)
#     logger.debug(pformat(schedule))

    for opass in schedule:
        for i, ipass in zip(range(len(opass)), opass):
            if ipass[0] is None:
                continue
            ipass[0].rec = True

    logger.info("generating files")

    if scheduler.opts.graph:
        # save graph as npz file.
        pattern_args["station"] = "comb"
        newgraph.save(build_filename("file_graph", scheduler.patterns, pattern_args))
        # Collect labels, each with one pass per station.
        clabels = collect_labels(newpasses, stats)
        # save graph as gv file for "dot"-plot
        newgraph.export(labels=[str(label) for label in clabels],
                        filename=build_filename("file_graph", scheduler.patterns, pattern_args) + ".gv")

    for station_id in passes.keys():
        pattern_args["station"] = station_id + "-comb"
        logger.info("Create schedule file(s) for %s", station_id)
        if scheduler.opts.scisys:
            generate_sch_file(build_filename("file_sci", scheduler.patterns, pattern_args),
                              passes[station_id],
                              [s.coords for s in scheduler.stations if s.id == station_id][0])
        if scheduler.opts.xml or scheduler.opts.report:
            pattern_args['mode'] = "request"
<<<<<<< HEAD
            xmlfile = generate_xml_file(passes[station], start_time + timedelta(hours=start),
                                    start_time + timedelta(hours=forward),
                                    build_filename("file_xml", pattern, pattern_args),
                                    station, center_id, False)
=======
            xmlfile = generate_xml_file(passes[station_id],
                                        start_time + timedelta(hours=scheduler.start),
                                        start_time + timedelta(hours=scheduler.forward),
                                        build_filename(
                                            "file_xml", scheduler.patterns, pattern_args),
                                        station_id,
                                        scheduler.center_id,
                                        False)
>>>>>>> a6015b45
            logger.info("Generated " + str(xmlfile))
            url = urlparse(scheduler.opts.output_url or scheduler.opts.output_dir)
            send_file(url, xmlfile)
        if scheduler.opts.report:
            pattern_args['mode'] = "report"
<<<<<<< HEAD
            xmlfile = generate_xml_file(passes[station], start_time + timedelta(hours=start),
                                    start_time + timedelta(hours=forward),
                                    build_filename("file_xml", pattern, pattern_args),
                                    station, center_id, True)
=======
            xmlfile = generate_xml_file(passes[station_id],
                                        start_time + timedelta(hours=scheduler.start),
                                        start_time + timedelta(hours=scheduler.forward),
                                        build_filename(
                                            "file_xml", scheduler.patterns, pattern_args),
                                        # scheduler.stations[station_id].name,
                                        station_id,
                                        scheduler.center_id,
                                        True)
>>>>>>> a6015b45
            logger.info("Generated " + str(xmlfile))
        if opts.meos:
            meosfile = generate_meos_file(build_filename("file_meos", pattern, pattern_args),
                                          passes[station],
                                          station_meta[station]['coords'],
                                          start_time + timedelta(hours=start),
                                          False) #Ie only print schedule passes
            logger.info("Generated " + str(meosfile))
        if opts.metno_xml:
            metno_xmlfile = generate_metno_xml_file(build_filename("file_metno_xml", pattern, pattern_args),
                                                    passes[station],
                                                    station_meta[station]['coords'],
                                                    start_time + timedelta(hours=start),
                                                    start_time + timedelta(hours=forward),
                                                    station, center_id, False)
            logger.info("Generated " + str(metno_xmlfile))
            

    logger.info("Finished coordinated schedules.")


def run():
    """The schedule command."""
    import argparse
    global logger

    parser = argparse.ArgumentParser()
    # general arguments
    parser.add_argument("-c", "--config", default=None,
                        help="configuration file to use")
    parser.add_argument("-t", "--tle", default=None,
                        help="tle file to use")
    parser.add_argument("-l", "--log", default=None,
                        help="File to log to (defaults to stdout)")
    parser.add_argument("-m", "--mail", nargs="*", default=None,
                        help="mail address(es) to send error messages to.")
    parser.add_argument("-v", "--verbose", action="store_true",
                        help="print debug messages too")
    # argument group: coordinates and times
    group_postim = parser.add_argument_group(title="start-parameter",
                                             description="(or set values in the configuration file)")
    group_postim.add_argument("--lat", type=float,
                              help="Latitude, degrees north")
    group_postim.add_argument("--lon", type=float,
                              help="Longitude, degrees east")
    group_postim.add_argument("--alt", type=float,
                              help="Altitude, km")
    group_postim.add_argument("-f", "--forward", type=float,
                              help="time ahead to compute the schedule")
    group_postim.add_argument("-s", "--start-time", type=parse_datetime,
                              help="start time of the schedule to compute")
    group_postim.add_argument("-d", "--delay", default=60, type=float,
                              help="delay (in seconds) needed between two "
                              + "consecutive passes (60 seconds by default)")
    # argument group: special behaviour
    group_spec = parser.add_argument_group(title="special",
                                           description="(additional parameter changing behaviour)")
    group_spec.add_argument("-a", "--avoid",
                            help="xml request file with passes to avoid")
    group_spec.add_argument("--no-aqua-terra-dump", action="store_false",
                            help="do not consider Aqua/Terra-dumps")
    group_spec.add_argument("--multiproc", action="store_true",
                            help="use multiple parallel processes")
    # argument group: output-related
    group_outp = parser.add_argument_group(title="output",
                                           description="(file pattern are taken from configuration file)")
    group_outp.add_argument("-o", "--output-dir", default=None,
                            help="where to put generated files")
    group_outp.add_argument("-u", "--output-url", default=None,
                            help="URL where to put generated schedule file(s)"
                            + ", otherwise use output-dir")
    group_outp.add_argument("-x", "--xml", action="store_true",
                            help="generate an xml request file (schedule)"
                            )
    group_outp.add_argument("-r", "--report", action="store_true",
                            help="generate an xml report file (schedule)")
    group_outp.add_argument("--scisys", action="store_true",
                            help="generate a SCISYS schedule file")
    group_outp.add_argument("-p", "--plot", action="store_true",
                            help="generate plot images")
    group_outp.add_argument("-g", "--graph", action="store_true",
<<<<<<< HEAD
                        help="save graph info")
    group_outp.add_argument("--meos", action="store_true",
                       help="generate a MEOS schedule file")
    group_outp.add_argument("--metno-xml", action="store_true",
                       help="generate a METNO xml pass data file")
=======
                            help="save graph info")
>>>>>>> a6015b45
    opts = parser.parse_args()

    if opts.config:
        # read_config() returns:
        #     [(coords, station, area, scores)], forward, start, {pattern}
<<<<<<< HEAD
        station_list, forward, start, pattern, center_id, plot_parameters = read_config(opts.config)
=======
        #station_list, forward, start, pattern = utils.read_config(opts.config)
        scheduler = utils.read_config(opts.config)

    # TODO make config file compulsory
>>>>>>> a6015b45

    if (not opts.config) and (not (opts.lon or opts.lat or opts.alt)):
        parser.error("Coordinates must be provided in the absence of "
                     "configuration file.")

    if not (opts.xml or opts.scisys or opts.report or opts.metno_xml):
        parser.error("No output specified, use '--scisys' or '-x/--xml'")

    if opts.output_dir is None:
        opts.output_dir = os.path.curdir
    if "dir_output" not in scheduler.patterns:
        pattern["dir_output"] = opts.output_dir

    if opts.log:
        previous = os.path.exists(opts.log)
        handler = logging.handlers.RotatingFileHandler(opts.log, backupCount=7)
        if previous:
            handler.doRollover()
    else:
        handler = logging.StreamHandler()
    handler.setFormatter(logging.Formatter("[%(levelname)s: %(asctime)s :"
                                           " %(name)s] %(message)s",
                                           '%Y-%m-%d %H:%M:%S'))
    if opts.verbose:
        loglevel = logging.DEBUG
    else:
        loglevel = logging.INFO

    handler.setLevel(loglevel)
    logging.getLogger('').setLevel(loglevel)
    logging.getLogger('').addHandler(handler)

    if opts.mail:
        mhandler = logging.handlers.SMTPHandler("localhost",
                                                "pytroll-schedule@pytroll.org",
                                                opts.mail,
                                                "Scheduler")
        mhandler.setLevel(logging.WARNING)
        logging.getLogger('').addHandler(mhandler)

    logger = logging.getLogger("trollsched")

    tle_file = opts.tle
    if opts.forward:
        forward = opts.forward
    if opts.start_time:
        start_time = opts.start_time
    else:
        start_time = datetime.utcnow()

    allpasses = {}
    graph = {}

    logger.debug("start: %s forward: %s" % (scheduler.start, scheduler.forward))

    pattern_args = {
        "output_dir": opts.output_dir,
        "date": start_time.strftime("%Y%m%d"),
        "time": start_time.strftime("%H%M%S")
    }
    dir_output = build_filename("dir_output", scheduler.patterns, pattern_args)
    if not os.path.exists(dir_output):
        logger.debug("Create output dir " + dir_output)
        os.makedirs(dir_output)

    if len(scheduler.stations) > 1:
        opts.comb = True
        import pickle
        ph = open(os.path.join(dir_output, "opts.pkl"), "wb")
        pickle.dump(opts, ph)
        ph.close()
    else:
        opts.comb = False

    scheduler.opts = opts

    # single- or multi-processing?
    if not opts.multiproc or len(scheduler.stations) == 1:
        # sequential processing all stations' single schedule.
<<<<<<< HEAD
        for coords, station, min_pass, local_horizon, area, scores in station_list:
            graph[station], allpasses[station] = single_station(opts, pattern, station, coords,
                                                                min_pass, local_horizon,
                                                                area, scores, start_time, start,
                                                                forward, tle_file, center_id,
                                                                plot_parameters)

=======
        for station in scheduler.stations:
            graph[station.id], allpasses[station.id] = station.single_station(scheduler, start_time, tle_file)
>>>>>>> a6015b45
    else:
        # processing the stations' single schedules with multiprocessing.
        process_single = {}
        statlst_ordered = []
        # first round through the stations, forking sub-processes to do the
        # "single station calculations" in parallel.
        # the pickling of passes and graphs is done inside single_station().
<<<<<<< HEAD
        for coords, station, min_pass, local_horizon, area, scores in station_list:
            statlst_ordered.append(station)
            from multiprocessing import Process
            process_single[station] = Process(
                    target=single_station,
                    args=(
                          opts, pattern, station, coords, min_pass, local_horizon,
                          area, scores, start_time, start, forward, tle_file, center_id,
                          plot_parameters
                          )
                    )
            process_single[station].start()

        # second round through the stations, collecting the sub-processes and their results.
        for station in statlst_ordered:
            process_single[station].join()
            pattern_args["station"] = station
=======
        for station in scheduler.stations:
            statlst_ordered.append(station.id)
            from multiprocessing import Process
            process_single[station.id] = Process(
                target=station.single_station,
                args=(scheduler, start_time, tle_file))
            process_single[station.id].start()
        # second round through the stations, collecting the sub-processes and
        # their results.
        for station_id in statlst_ordered:
            process_single[station_id].join()
            pattern_args["station"] = station_id
>>>>>>> a6015b45
            # load graph for station
            graph[station_id] = Graph()
            graph[station_id].load(build_filename(
                "file_graph", scheduler.patterns, pattern_args) + ".npz")
            # load pickled passes for station
            ph = open(os.path.join(
                dir_output, "allpasses.%s.pkl" % station_id), "rb")
            allpasses[station_id] = pickle.load(ph)
            ph.close()

    if opts.comb:
<<<<<<< HEAD
        combined_stations(opts, pattern, station_list, graph, allpasses, start_time, start, forward, center_id)
=======
        combined_stations(scheduler, start_time, graph, allpasses)
>>>>>>> a6015b45


if __name__ == '__main__':
    try:
        run()
    except:
        logger.exception("Something wrong happened!")
        raise<|MERGE_RESOLUTION|>--- conflicted
+++ resolved
@@ -557,7 +557,6 @@
     """
     import xml.etree.ElementTree as ET
 
-<<<<<<< HEAD
     sats = {"noaa 15": "noaa15",
             "noaa 16": "noaa16",
             "noaa 18": "noaa18",
@@ -573,8 +572,6 @@
             "fengyun 3c": "fengyun-3c",
     }
 
-=======
->>>>>>> a6015b45
     reqtime = datetime.utcnow()
     eum_format = "%Y-%m-%d-%H:%M:%S"
 
@@ -635,97 +632,7 @@
     """
     return datetime.strptime(strtime, "%Y%m%d%H%M%S")
 
-
-<<<<<<< HEAD
-def read_config(filename):
-    """Read the config file *filename* and replace the values in global
-    variables.
-    """
-    station_list = []
-    cfg = ConfigParser()
-    cfg.read(filename)
-
-    stations = cfg.get("default", "station").split(",")
-    forward = cfg.getint("default", "forward")
-    start = cfg.getfloat("default", "start")
-    center_id = CENTER_ID
-    try:
-        center_id = cfg.get("default", "center_id")
-    except:
-        pass
-
-    #Plot parameters.
-    plot_parameters = {}
-    try:
-        plot_parameters['projection'] = cfg.get("default","plot_projection")
-    except:
-        pass
-
-    try:
-        plot_parameters['lat_0'] = cfg.get("default","plot_lat_0")
-    except:
-        pass
-
-    try:
-        plot_parameters['lon_0'] = cfg.get("default","plot_lon_0")
-    except:
-        pass
-
-    try:
-        plot_parameters['resolution'] = cfg.get("default","plot_resolution")
-    except:
-        pass
-
-    try:
-        plot_parameters['area_threshold'] = cfg.get("default","plot_area_threshold")
-    except:
-        pass
-    try:
-        plot_parameters['plot_title'] = cfg.get("default","plot_title")
-    except:
-        pass
-
-    pattern = {}
-    for k, v in cfg.items("pattern"):
-        pattern[k] = v
-
-    for station in stations:
-        station_name = cfg.get(station, "name")
-        station_lon = cfg.getfloat(station, "longitude")
-        station_lat = cfg.getfloat(station, "latitude")
-        station_alt = cfg.getfloat(station, "altitude")
-        station_min_pass = MIN_PASS
-        station_local_horizon = 0
-        try:
-            station_local_horizon = cfg.getfloat(station,"local_horizon")
-        except:
-            pass
-
-        try:
-            station_min_pass = cfg.getint(station, "min_pass")
-        except:
-            pass
-
-        area = utils.parse_area_file(cfg.get(station, "area_file"),
-                                     cfg.get(station, "area"))[0]
-
-        satellites = cfg.get(station, "satellites").split(",")
-
-        sat_scores = {}
-        for sat in satellites:
-            sat_scores[sat] = (cfg.getfloat(sat, "night"),
-                               cfg.getfloat(sat, "day"))
-
-        station_list.append(((station_lon, station_lat, station_alt),
-                station_name, station_min_pass, station_local_horizon, area, sat_scores))
-
-    return (station_list, forward, start, pattern, center_id, plot_parameters)
-
-
 def save_passes(allpasses, poly, output_dir, plot_parameters):
-=======
-def save_passes(allpasses, poly, output_dir):
->>>>>>> a6015b45
     for passage in allpasses:
         passage.save_fig(poly, directory=output_dir, plot_parameters=plot_parameters)
 
@@ -771,7 +678,6 @@
                      str(url.scheme), str(file))
 
 
-<<<<<<< HEAD
 def single_station(opts, pattern, station, coords, min_pass, local_horizon, area, scores, start_time, start, forward, tle_file, center_id, plot_parameters):
     """Calculate passes, graph, and schedule for one station."""
 
@@ -893,11 +799,8 @@
     return graph, allpasses
 
 
-def combined_stations(opts, pattern, station_list, graph, allpasses, start_time, start, forward, center_id):
-=======
 def combined_stations(scheduler, start_time, graph, allpasses):
     # opts, pattern, station_list, graph, allpasses, start_time, start, forward, center_id):
->>>>>>> a6015b45
     """The works around the combination of schedules for two or more stations."""
 
     logger.info("Generating coordinated schedules ...")
@@ -947,13 +850,10 @@
                          a, ap, passes[s], p)
         raise
 
-<<<<<<< HEAD
     station_meta = {}
     for coords, station, min_pass, local_horizon, area, scores in station_list:
         station_meta[station] = {'coords':coords, 'area':area, 'scores':scores}
 
-=======
->>>>>>> a6015b45
     stats, schedule, (newgraph, newpasses) = get_combined_sched(graph, passes)
 #     logger.debug(pformat(schedule))
 
@@ -984,12 +884,6 @@
                               [s.coords for s in scheduler.stations if s.id == station_id][0])
         if scheduler.opts.xml or scheduler.opts.report:
             pattern_args['mode'] = "request"
-<<<<<<< HEAD
-            xmlfile = generate_xml_file(passes[station], start_time + timedelta(hours=start),
-                                    start_time + timedelta(hours=forward),
-                                    build_filename("file_xml", pattern, pattern_args),
-                                    station, center_id, False)
-=======
             xmlfile = generate_xml_file(passes[station_id],
                                         start_time + timedelta(hours=scheduler.start),
                                         start_time + timedelta(hours=scheduler.forward),
@@ -998,18 +892,11 @@
                                         station_id,
                                         scheduler.center_id,
                                         False)
->>>>>>> a6015b45
             logger.info("Generated " + str(xmlfile))
             url = urlparse(scheduler.opts.output_url or scheduler.opts.output_dir)
             send_file(url, xmlfile)
         if scheduler.opts.report:
             pattern_args['mode'] = "report"
-<<<<<<< HEAD
-            xmlfile = generate_xml_file(passes[station], start_time + timedelta(hours=start),
-                                    start_time + timedelta(hours=forward),
-                                    build_filename("file_xml", pattern, pattern_args),
-                                    station, center_id, True)
-=======
             xmlfile = generate_xml_file(passes[station_id],
                                         start_time + timedelta(hours=scheduler.start),
                                         start_time + timedelta(hours=scheduler.forward),
@@ -1019,7 +906,6 @@
                                         station_id,
                                         scheduler.center_id,
                                         True)
->>>>>>> a6015b45
             logger.info("Generated " + str(xmlfile))
         if opts.meos:
             meosfile = generate_meos_file(build_filename("file_meos", pattern, pattern_args),
@@ -1101,28 +987,20 @@
     group_outp.add_argument("-p", "--plot", action="store_true",
                             help="generate plot images")
     group_outp.add_argument("-g", "--graph", action="store_true",
-<<<<<<< HEAD
                         help="save graph info")
     group_outp.add_argument("--meos", action="store_true",
                        help="generate a MEOS schedule file")
     group_outp.add_argument("--metno-xml", action="store_true",
                        help="generate a METNO xml pass data file")
-=======
-                            help="save graph info")
->>>>>>> a6015b45
     opts = parser.parse_args()
 
     if opts.config:
         # read_config() returns:
         #     [(coords, station, area, scores)], forward, start, {pattern}
-<<<<<<< HEAD
-        station_list, forward, start, pattern, center_id, plot_parameters = read_config(opts.config)
-=======
         #station_list, forward, start, pattern = utils.read_config(opts.config)
         scheduler = utils.read_config(opts.config)
 
     # TODO make config file compulsory
->>>>>>> a6015b45
 
     if (not opts.config) and (not (opts.lon or opts.lat or opts.alt)):
         parser.error("Coordinates must be provided in the absence of "
@@ -1202,18 +1080,8 @@
     # single- or multi-processing?
     if not opts.multiproc or len(scheduler.stations) == 1:
         # sequential processing all stations' single schedule.
-<<<<<<< HEAD
-        for coords, station, min_pass, local_horizon, area, scores in station_list:
-            graph[station], allpasses[station] = single_station(opts, pattern, station, coords,
-                                                                min_pass, local_horizon,
-                                                                area, scores, start_time, start,
-                                                                forward, tle_file, center_id,
-                                                                plot_parameters)
-
-=======
         for station in scheduler.stations:
             graph[station.id], allpasses[station.id] = station.single_station(scheduler, start_time, tle_file)
->>>>>>> a6015b45
     else:
         # processing the stations' single schedules with multiprocessing.
         process_single = {}
@@ -1221,25 +1089,6 @@
         # first round through the stations, forking sub-processes to do the
         # "single station calculations" in parallel.
         # the pickling of passes and graphs is done inside single_station().
-<<<<<<< HEAD
-        for coords, station, min_pass, local_horizon, area, scores in station_list:
-            statlst_ordered.append(station)
-            from multiprocessing import Process
-            process_single[station] = Process(
-                    target=single_station,
-                    args=(
-                          opts, pattern, station, coords, min_pass, local_horizon,
-                          area, scores, start_time, start, forward, tle_file, center_id,
-                          plot_parameters
-                          )
-                    )
-            process_single[station].start()
-
-        # second round through the stations, collecting the sub-processes and their results.
-        for station in statlst_ordered:
-            process_single[station].join()
-            pattern_args["station"] = station
-=======
         for station in scheduler.stations:
             statlst_ordered.append(station.id)
             from multiprocessing import Process
@@ -1252,7 +1101,6 @@
         for station_id in statlst_ordered:
             process_single[station_id].join()
             pattern_args["station"] = station_id
->>>>>>> a6015b45
             # load graph for station
             graph[station_id] = Graph()
             graph[station_id].load(build_filename(
@@ -1264,12 +1112,7 @@
             ph.close()
 
     if opts.comb:
-<<<<<<< HEAD
-        combined_stations(opts, pattern, station_list, graph, allpasses, start_time, start, forward, center_id)
-=======
         combined_stations(scheduler, start_time, graph, allpasses)
->>>>>>> a6015b45
-
 
 if __name__ == '__main__':
     try:
