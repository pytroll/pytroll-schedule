--- conflicted
+++ resolved
@@ -58,16 +58,6 @@
     """A class to generate nice plots with basemap.
     """
 
-<<<<<<< HEAD
-    def __init__(self, plot_parameters):
-        from mpl_toolkits.basemap import Basemap
-        
-        self.map = Basemap(projection=plot_parameters.get('projection', 'nsper'),
-                           lat_0=plot_parameters.get('lat_0', 58),
-                           lon_0=plot_parameters.get('lon_0', 16),
-                           resolution=plot_parameters.get('resolution','l'),
-                           area_thresh=plot_parameters.get('area_threshold', 1000.))
-=======
     def __init__(self, **proj_info):
         from mpl_toolkits.basemap import Basemap
 
@@ -78,7 +68,6 @@
                          'resolution': 'l', 'area_thresh': 1000.}
 
         self.map = Basemap(**proj_info)
->>>>>>> a6015b45
 
         self.map.drawcoastlines()
         self.map.drawcountries()
@@ -539,11 +528,7 @@
     return dumps
 
 
-<<<<<<< HEAD
 def get_next_passes(satellites, utctime, forward, coords, min_pass=MIN_PASS, local_horizon=0, tle_file=None, aqua_dumps=False):
-=======
-def get_next_passes(satellites, utctime, forward, coords, tle_file=None, aqua_terra_dumps=None):
->>>>>>> a6015b45
     """Get the next passes for *satellites*, starting at *utctime*, for a
     duration of *forward* hours, with observer at *coords* ie lon (°E), lat
     (°N), altitude (km). Uses *tle_file* if provided, downloads from celestrack
@@ -567,15 +552,10 @@
         orbitals[sat.name] = satorb
         passlist = satorb.get_next_passes(utctime,
                                           forward,
-<<<<<<< HEAD
                                           horizon=local_horizon,
                                           *coords
                                           )
         if sat.lower().startswith("metop") or sat.lower().startswith("noaa"):
-=======
-                                          *coords)
-        if sat.name.lower().startswith("metop") or sat.name.lower().startswith("noaa"):
->>>>>>> a6015b45
             instrument = "avhrr"
         elif sat.name in ["aqua", "terra"]:
             instrument = "modis"
@@ -711,13 +691,8 @@
                         if overpass.falltime <= overpass.risetime:
                             add = False
                             logger.debug("skipping " + str(overpass))
-<<<<<<< HEAD
                 if add and overpass.seconds() > min_pass * 60:
                     passes["aqua"].append(overpass)
-=======
-                if add and overpass.seconds() > MIN_PASS * 60:
-                    passes[sat.name].append(overpass)
->>>>>>> a6015b45
 
         else:
             passes[sat.name] = [Pass(sat, rtime, ftime, satorb, uptime, instrument)
