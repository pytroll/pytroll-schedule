#!/usr/bin/env python
# -*- coding: utf-8 -*-

# Copyright (c) 2014-2019 PyTroll community

# Author(s):

#   Martin Raspaud <martin.raspaud@smhi.se>
#   Adam Dybbroe <adam.dybbroe@smhi.se>

# This program is free software: you can redistribute it and/or modify
# it under the terms of the GNU General Public License as published by
# the Free Software Foundation, either version 3 of the License, or
# (at your option) any later version.

# This program is distributed in the hope that it will be useful,
# but WITHOUT ANY WARRANTY; without even the implied warranty of
# MERCHANTABILITY or FITNESS FOR A PARTICULAR PURPOSE.  See the
# GNU General Public License for more details.

# You should have received a copy of the GNU General Public License
# along with this program.  If not, see <http://www.gnu.org/licenses/>.

"""The Boundary classes.
"""


import logging
import logging.handlers

import numpy as np

from pyresample.boundary import Boundary
from pyorbital import geoloc, geoloc_instrument_definitions

logger = logging.getLogger(__name__)

INSTRUMENT = {'avhrr/3': 'avhrr',
              'avhrr/2': 'avhrr',
              'avhrr-3': 'avhrr'}


class SwathBoundary(Boundary):

    """Boundaries for satellite overpasses.
    """

    def get_instrument_points(self, overpass, utctime,
                              scans_nb, scanpoints, scan_step=1):
        """Get the boundary points for a given overpass.
        """
        instrument = overpass.instrument
        # logger.debug("Instrument: %s", str(instrument))
        # cheating at the moment.
        # scan_angle = 55.37
        if instrument == "modis":
            scan_angle = 55.0
            instrument = "avhrr"
        elif instrument == "viirs":
            scan_angle = 55.84
            instrument = "viirs"
        elif instrument == "iasi":
            scan_angle = 48.3
            instrument = "avhrr"
        elif overpass.satellite == "noaa 16":
            scan_angle = 55.25
            instrument = "avhrr"
        elif instrument == "mersi":
            scan_angle = 55.4
            instrument = "avhrr"
        elif instrument == "mersi2":
            scan_angle = 55.4
            instrument = "avhrr"
        else:
            scan_angle = 55.25

        instrument_fun = getattr(geoloc_instrument_definitions,
                                 INSTRUMENT.get(instrument, instrument))

        if instrument.startswith("avhrr"):
            sgeom = instrument_fun(scans_nb, scanpoints, scan_angle=scan_angle, frequency=100)
        elif instrument in ["ascat", ]:
            sgeom = instrument_fun(scans_nb, scanpoints)
        elif instrument in ["olci", ]:
            sgeom = instrument_fun(scans_nb, scanpoints)
        elif instrument == 'viirs':
            sgeom = instrument_fun(scans_nb, scanpoints, scan_step=scan_step)
        else:
            logger.warning("Instrument not tested: %s", instrument)
            sgeom = instrument_fun(scans_nb)

        times = sgeom.times(utctime)

        pixel_pos = geoloc.compute_pixels((self.orb.tle._line1,
                                           self.orb.tle._line2),
                                          sgeom, times)
        lons, lats, alts = geoloc.get_lonlatalt(pixel_pos, times)

        del alts
        return (lons.reshape(-1, len(scanpoints)),
                lats.reshape(-1, len(scanpoints)))

    def __init__(self, overpass, scan_step=50, frequency=200):
        # compute area covered by pass

        Boundary.__init__(self)

        self.overpass = overpass
        self.orb = overpass.orb

        # compute sides

        scanlength_seconds = ((overpass.falltime - overpass.risetime).seconds +
                              (overpass.falltime - overpass.risetime).microseconds / 1000000.0)

        logger.debug("Instrument = %s", self.overpass.instrument)
        if self.overpass.instrument == 'viirs':
            sec_scan_duration = 1.779166667
            along_scan_reduce_factor = 1
        elif self.overpass.instrument.startswith("avhrr"):
            sec_scan_duration = 1. / 6.
            along_scan_reduce_factor = 0.1
        elif self.overpass.instrument == 'ascat':
            sec_scan_duration = 3.74747474747
            along_scan_reduce_factor = 1
            # Overwrite the scan step
            scan_step = 1
        elif self.overpass.instrument == 'olci':
            # 3 minutes of data is 4091 300meter lines:
            sec_scan_duration = 0.04399902224395014
            along_scan_reduce_factor = 1
            # Overwrite the scan step
            scan_step = 100
        else:
            # Assume AVHRR!
            logmsg = ("Instrument scan duration not known. Setting it to AVHRR. Instrument: ")
            logger.info(logmsg + "%s", str(self.overpass.instrument))
            sec_scan_duration = 1. / 6.
            along_scan_reduce_factor = 0.1

        # From pass length in seconds and the seconds for one scan derive the number of scans in the swath:
<<<<<<< HEAD
        scans_nb = scanlength_seconds/sec_scan_duration * along_scan_reduce_factor
        # Devide by the scan step to reduced number of scans:
        scans_nb = np.floor(scans_nb/scan_step)
=======
        scans_nb = scanlength_seconds / sec_scan_duration * along_scan_reduce_factor
        # Devide by the scan step to a reduced number of scans:
        scans_nb = np.floor(scans_nb / scan_step)
>>>>>>> eb092653
        scans_nb = int(max(scans_nb, 1))

        sides_lons, sides_lats = self.get_instrument_points(self.overpass,
                                                            overpass.risetime,
                                                            scans_nb,
                                                            np.array([0, self.overpass.number_of_fovs - 1]),
                                                            scan_step=scan_step)

        side_shape = sides_lons[::-1, 0].shape[0]
        nmod = 1
        if side_shape != scans_nb:
            nmod = side_shape // scans_nb
            logger.debug('Number of scan lines (%d) does not match number of scans (%d)',
                         side_shape, scans_nb)
            logger.info('Take every %d th element on the sides...', nmod)

        self.left_lons = sides_lons[::-1, 0][::nmod]
        self.left_lats = sides_lats[::-1, 0][::nmod]
        self.right_lons = sides_lons[:, 1][::nmod]
        self.right_lats = sides_lats[:, 1][::nmod]

        # compute bottom
        maxval = self.overpass.number_of_fovs
        rest = maxval % frequency
        mid_range = np.arange(rest / 2, maxval, frequency)
        if mid_range[0] == 0:
            start_idx = 1
        else:
            start_idx = 0

        reduced = np.hstack([0, mid_range[start_idx::], maxval - 1]).astype('int')

        lons, lats = self.get_instrument_points(self.overpass,
                                                overpass.falltime,
                                                1,
                                                reduced)

        self.bottom_lons = lons[0][::-1]
        self.bottom_lats = lats[0][::-1]

        # compute top
        lons, lats = self.get_instrument_points(self.overpass,
                                                overpass.risetime,
                                                1,
                                                reduced)

        self.top_lons = lons[0]
        self.top_lats = lats[0]

    def decimate(self, ratio):
        l = len(self.top_lons)
        start = (l % ratio) / 2
        points = np.concatenate(([0], np.arange(start, l, ratio), [l - 1]))

        self.top_lons = self.top_lons[points]
        self.top_lats = self.top_lats[points]
        self.bottom_lons = self.bottom_lons[points]
        self.bottom_lats = self.bottom_lats[points]

        l = len(self.right_lons)
        start = (l % ratio) / 2
        points = np.concatenate(([0], np.arange(start, l, ratio), [l - 1]))

        self.right_lons = self.right_lons[points]
        self.right_lats = self.right_lats[points]
        self.left_lons = self.left_lons[points]
        self.left_lats = self.left_lats[points]

    def contour(self):
        lons = np.concatenate((self.top_lons,
                               self.right_lons[1:-1],
                               self.bottom_lons,
                               self.left_lons[1:-1]))
        lats = np.concatenate((self.top_lats,
                               self.right_lats[1:-1],
                               self.bottom_lats,
                               self.left_lats[1:-1]))
        return lons, lats<|MERGE_RESOLUTION|>--- conflicted
+++ resolved
@@ -139,15 +139,9 @@
             along_scan_reduce_factor = 0.1
 
         # From pass length in seconds and the seconds for one scan derive the number of scans in the swath:
-<<<<<<< HEAD
-        scans_nb = scanlength_seconds/sec_scan_duration * along_scan_reduce_factor
-        # Devide by the scan step to reduced number of scans:
-        scans_nb = np.floor(scans_nb/scan_step)
-=======
         scans_nb = scanlength_seconds / sec_scan_duration * along_scan_reduce_factor
         # Devide by the scan step to a reduced number of scans:
         scans_nb = np.floor(scans_nb / scan_step)
->>>>>>> eb092653
         scans_nb = int(max(scans_nb, 1))
 
         sides_lons, sides_lats = self.get_instrument_points(self.overpass,
